/** @type {import('next').NextConfig} */
const nextConfig = {
<<<<<<< HEAD
  // React Strict Mode
  reactStrictMode: true,

  // Optimize server startup
  serverExternalPackages: ['pg', 'ioredis'],
=======
  // Server external packages configuration (moved from experimental)
  serverExternalPackages: ['pg', 'ioredis'],

  // Development optimizations
  experimental: {
    // Enable Turbopack for faster builds (Next.js 15)
    turbo: {
      loaders: {
        '.svg': ['@svgr/webpack'],
      },
    },
  },
>>>>>>> c639a85a

  // Webpack configuration for better development experience
  webpack: (config, { dev, isServer }) => {
    // Development-specific configurations
    if (dev) {
      // Enable faster hot reload
      config.watchOptions = {
        poll: 1000,
        aggregateTimeout: 300,
      };

<<<<<<< HEAD
      // Improve source map generation for debugging
      config.devtool = 'eval-cheap-module-source-map';
=======
      // Improve source map generation for debugging (use proper devtool)
      config.devtool = 'eval-source-map'
>>>>>>> c639a85a
    }

    // Add custom aliases for cleaner imports
    config.resolve.alias = {
      ...config.resolve.alias,
      '@components': './src/components',
      '@lib': './src/lib',
      '@app': './src/app',
      '@hooks': './src/hooks',
      '@types': './src/types',
      '@utils': './src/lib/utils',
      '@styles': './src/styles',
      '@tests': './tests',
    };

    // Handle file-loader for static assets
    config.module.rules.push({
      test: /\.(png|jpe?g|gif|svg|webp|ico)$/i,
      type: 'asset/resource',
      generator: {
        filename: 'static/images/[name].[hash][ext]',
      },
    });

    // Handle font files
    config.module.rules.push({
      test: /\.(woff|woff2|eot|ttf|otf)$/i,
      type: 'asset/resource',
      generator: {
        filename: 'static/fonts/[name].[hash][ext]',
      },
    });

    return config;
  },

  // Image optimization
  images: {
    remotePatterns: [
      {
        protocol: 'https',
        hostname: 'localhost',
        port: '3001',
        pathname: '/api/placeholder/**',
      },
      {
        protocol: 'https',
        hostname: 'avatars.githubusercontent.com',
      },
      {
        protocol: 'https',
        hostname: 'images.unsplash.com',
      },
    ],
    formats: ['image/webp', 'image/avif'],
    minimumCacheTTL: 60 * 60 * 24 * 7, // 7 days
  },

  // Compression for development
  compress: true,

  // Power by header
  poweredByHeader: false,

  // Development server configuration
  ...(process.env.NODE_ENV === 'development' && {
    async rewrites() {
      return [
        // API health check endpoint
        {
          source: '/api/health/:path*',
          destination: '/api/internal/health/:path*',
        },
      ];
    },
  }),

  // Static file configuration
  async headers() {
    return [
      {
        source: '/api/:path*',
        headers: [
          { key: 'Access-Control-Allow-Origin', value: '*' },
          {
            key: 'Access-Control-Allow-Methods',
            value: 'GET, POST, PUT, DELETE, OPTIONS',
          },
          {
            key: 'Access-Control-Allow-Headers',
            value: 'Content-Type, Authorization',
          },
          { key: 'Access-Control-Allow-Credentials', value: 'true' },
        ],
      },
      {
        source: '/(.*)',
        headers: [
          {
            key: 'X-Content-Type-Options',
            value: 'nosniff',
          },
          {
            key: 'X-Frame-Options',
            value: 'DENY',
          },
          {
            key: 'X-XSS-Protection',
            value: '1; mode=block',
          },
        ],
      },
    ];
  },

  // Redirects for common routes
  async redirects() {
    return [
      {
        source: '/home',
        destination: '/dashboard',
        permanent: false,
      },
      {
        source: '/signin',
        destination: '/auth/signin',
        permanent: false,
      },
      {
        source: '/signup',
        destination: '/auth/signup',
        permanent: false,
      },
    ];
  },
};

// Environment-specific overrides
if (process.env.NODE_ENV === 'development') {
  // Development-only configurations
  nextConfig.compiler = {
    removeConsole: false, // Keep console logs in development
  };
}

module.exports = nextConfig;<|MERGE_RESOLUTION|>--- conflicted
+++ resolved
@@ -1,12 +1,5 @@
 /** @type {import('next').NextConfig} */
 const nextConfig = {
-<<<<<<< HEAD
-  // React Strict Mode
-  reactStrictMode: true,
-
-  // Optimize server startup
-  serverExternalPackages: ['pg', 'ioredis'],
-=======
   // Server external packages configuration (moved from experimental)
   serverExternalPackages: ['pg', 'ioredis'],
 
@@ -19,7 +12,6 @@
       },
     },
   },
->>>>>>> c639a85a
 
   // Webpack configuration for better development experience
   webpack: (config, { dev, isServer }) => {
@@ -29,15 +21,10 @@
       config.watchOptions = {
         poll: 1000,
         aggregateTimeout: 300,
-      };
+      }
 
-<<<<<<< HEAD
-      // Improve source map generation for debugging
-      config.devtool = 'eval-cheap-module-source-map';
-=======
       // Improve source map generation for debugging (use proper devtool)
       config.devtool = 'eval-source-map'
->>>>>>> c639a85a
     }
 
     // Add custom aliases for cleaner imports
@@ -51,7 +38,7 @@
       '@utils': './src/lib/utils',
       '@styles': './src/styles',
       '@tests': './tests',
-    };
+    }
 
     // Handle file-loader for static assets
     config.module.rules.push({
@@ -60,7 +47,7 @@
       generator: {
         filename: 'static/images/[name].[hash][ext]',
       },
-    });
+    })
 
     // Handle font files
     config.module.rules.push({
@@ -69,28 +56,35 @@
       generator: {
         filename: 'static/fonts/[name].[hash][ext]',
       },
-    });
+    })
 
-    return config;
+    return config
   },
+
+  // Environment variables
+  env: {
+    CUSTOM_KEY: process.env.CUSTOM_KEY,
+  },
+
+  // Development server configuration
+  ...(process.env.NODE_ENV === 'development' && {
+    async rewrites() {
+      return [
+        // API health check endpoint
+        {
+          source: '/api/health/:path*',
+          destination: '/api/internal/health/:path*',
+        },
+      ]
+    },
+  }),
 
   // Image optimization
   images: {
-    remotePatterns: [
-      {
-        protocol: 'https',
-        hostname: 'localhost',
-        port: '3001',
-        pathname: '/api/placeholder/**',
-      },
-      {
-        protocol: 'https',
-        hostname: 'avatars.githubusercontent.com',
-      },
-      {
-        protocol: 'https',
-        hostname: 'images.unsplash.com',
-      },
+    domains: [
+      'localhost',
+      'avatars.githubusercontent.com',
+      'images.unsplash.com',
     ],
     formats: ['image/webp', 'image/avif'],
     minimumCacheTTL: 60 * 60 * 24 * 7, // 7 days
@@ -102,18 +96,18 @@
   // Power by header
   poweredByHeader: false,
 
-  // Development server configuration
-  ...(process.env.NODE_ENV === 'development' && {
-    async rewrites() {
-      return [
-        // API health check endpoint
-        {
-          source: '/api/health/:path*',
-          destination: '/api/internal/health/:path*',
-        },
-      ];
+  // Internationalization (if needed)
+  i18n: {
+    locales: ['en', 'zh'],
+    defaultLocale: 'en',
+  },
+
+  // Logging configuration
+  logging: {
+    fetches: {
+      fullUrl: process.env.NODE_ENV === 'development',
     },
-  }),
+  },
 
   // Static file configuration
   async headers() {
@@ -122,14 +116,8 @@
         source: '/api/:path*',
         headers: [
           { key: 'Access-Control-Allow-Origin', value: '*' },
-          {
-            key: 'Access-Control-Allow-Methods',
-            value: 'GET, POST, PUT, DELETE, OPTIONS',
-          },
-          {
-            key: 'Access-Control-Allow-Headers',
-            value: 'Content-Type, Authorization',
-          },
+          { key: 'Access-Control-Allow-Methods', value: 'GET, POST, PUT, DELETE, OPTIONS' },
+          { key: 'Access-Control-Allow-Headers', value: 'Content-Type, Authorization' },
           { key: 'Access-Control-Allow-Credentials', value: 'true' },
         ],
       },
@@ -150,7 +138,7 @@
           },
         ],
       },
-    ];
+    ]
   },
 
   // Redirects for common routes
@@ -171,16 +159,16 @@
         destination: '/auth/signup',
         permanent: false,
       },
-    ];
+    ]
   },
-};
+}
 
 // Environment-specific overrides
 if (process.env.NODE_ENV === 'development') {
   // Development-only configurations
   nextConfig.compiler = {
     removeConsole: false, // Keep console logs in development
-  };
+  }
 }
 
-module.exports = nextConfig;+module.exports = nextConfig