--- conflicted
+++ resolved
@@ -1,227 +1,3 @@
-<<<<<<< HEAD
-/**
- * Landing Page - MindNote
- *
- * Welcome page with navigation to main app features
- */
-
-import Link from 'next/link';
-import {
-  ArrowRight,
-  FileText,
-  Brain,
-  Search,
-  BarChart3,
-  Zap,
-  Shield,
-} from 'lucide-react';
-
-export default function HomePage() {
-  return (
-    <div className='min-h-screen bg-gradient-to-b from-background to-muted/20'>
-      {/* Navigation */}
-      <header className='border-b bg-background/95 backdrop-blur supports-[backdrop-filter]:bg-background/60'>
-        <div className='container mx-auto px-4 py-4'>
-          <div className='flex items-center justify-between'>
-            <div className='flex items-center space-x-2'>
-              <FileText className='h-6 w-6 text-primary' />
-              <h1 className='text-xl font-bold'>MindNote</h1>
-            </div>
-
-            <nav className='hidden md:flex items-center space-x-6'>
-              <Link
-                href='/notes'
-                className='text-muted-foreground hover:text-foreground transition-colors'
-              >
-                笔记
-              </Link>
-              <Link
-                href='/search'
-                className='text-muted-foreground hover:text-foreground transition-colors'
-              >
-                搜索
-              </Link>
-              <Link
-                href='/analytics'
-                className='text-muted-foreground hover:text-foreground transition-colors'
-              >
-                分析
-              </Link>
-              <Link
-                href='/settings'
-                className='text-muted-foreground hover:text-foreground transition-colors'
-              >
-                设置
-              </Link>
-            </nav>
-
-            <div className='flex items-center space-x-4'>
-              <Link href='/notes/new' className='btn btn-primary'>
-                开始使用
-                <ArrowRight className='h-4 w-4 ml-2' />
-              </Link>
-            </div>
-          </div>
-        </div>
-      </header>
-
-      {/* Hero Section */}
-      <section className='py-20 md:py-32'>
-        <div className='container mx-auto px-4 text-center'>
-          <div className='max-w-4xl mx-auto'>
-            <h1 className='text-4xl md:text-6xl font-bold tracking-tight mb-6'>
-              智能笔记管理
-              <span className='block text-primary'>重新定义知识管理</span>
-            </h1>
-
-            <p className='text-xl text-muted-foreground mb-8 max-w-2xl mx-auto'>
-              基于AI驱动的智能笔记应用，支持自动归类、关联分析、语义搜索，让您的工作和学习效率倍增。
-            </p>
-
-            <div className='flex flex-col sm:flex-row items-center justify-center space-y-4 sm:space-y-0 sm:space-x-4'>
-              <Link href='/notes/new' className='btn btn-primary btn-lg'>
-                <Zap className='h-5 w-5 mr-2' />
-                立即开始
-              </Link>
-              <Link href='/notes' className='btn btn-outline btn-lg'>
-                浏览示例
-                <ArrowRight className='h-5 w-5 ml-2' />
-              </Link>
-            </div>
-          </div>
-        </div>
-      </section>
-
-      {/* Features Grid */}
-      <section className='py-20'>
-        <div className='container mx-auto px-4'>
-          <div className='text-center mb-16'>
-            <h2 className='text-3xl font-bold mb-4'>强大功能，简单易用</h2>
-            <p className='text-muted-foreground text-lg max-w-2xl mx-auto'>
-              集成最新的AI技术，为您提供前所未有的笔记管理体验
-            </p>
-          </div>
-
-          <div className='grid grid-cols-1 md:grid-cols-2 lg:grid-cols-3 gap-8'>
-            {/* Feature 1 */}
-            <div className='card card-interactive group'>
-              <div className='card-content'>
-                <div className='h-12 w-12 rounded-lg bg-primary/10 flex items-center justify-center mb-4 group-hover:scale-110 transition-transform'>
-                  <Brain className='h-6 w-6 text-primary' />
-                </div>
-                <h3 className='text-xl font-semibold mb-2'>AI 智能分析</h3>
-                <p className='text-muted-foreground mb-4'>
-                  自动分析笔记内容，智能分类打标签，提供深度洞察和建议
-                </p>
-                <Link
-                  href='/analytics'
-                  className='text-primary hover:underline flex items-center'
-                >
-                  了解更多
-                  <ArrowRight className='h-4 w-4 ml-1' />
-                </Link>
-              </div>
-            </div>
-
-            {/* Feature 2 */}
-            <div className='card card-interactive group'>
-              <div className='card-content'>
-                <div className='h-12 w-12 rounded-lg bg-primary/10 flex items-center justify-center mb-4 group-hover:scale-110 transition-transform'>
-                  <Search className='h-6 w-6 text-primary' />
-                </div>
-                <h3 className='text-xl font-semibold mb-2'>语义搜索</h3>
-                <p className='text-muted-foreground mb-4'>
-                  基于自然语言的智能搜索，快速找到相关内容，支持复杂查询
-                </p>
-                <Link
-                  href='/search'
-                  className='text-primary hover:underline flex items-center'
-                >
-                  了解更多
-                  <ArrowRight className='h-4 w-4 ml-1' />
-                </Link>
-              </div>
-            </div>
-
-            {/* Feature 3 */}
-            <div className='card card-interactive group'>
-              <div className='card-content'>
-                <div className='h-12 w-12 rounded-lg bg-primary/10 flex items-center justify-center mb-4 group-hover:scale-110 transition-transform'>
-                  <BarChart3 className='h-6 w-6 text-primary' />
-                </div>
-                <h3 className='text-xl font-semibold mb-2'>知识图谱</h3>
-                <p className='text-muted-foreground mb-4'>
-                  可视化笔记间的关联关系，发现知识网络，促进深度思考
-                </p>
-                <Link
-                  href='/analytics'
-                  className='text-primary hover:underline flex items-center'
-                >
-                  了解更多
-                  <ArrowRight className='h-4 w-4 ml-1' />
-                </Link>
-              </div>
-            </div>
-
-            {/* Feature 4 */}
-            <div className='card card-interactive group'>
-              <div className='card-content'>
-                <div className='h-12 w-12 rounded-lg bg-primary/10 flex items-center justify-center mb-4 group-hover:scale-110 transition-transform'>
-                  <FileText className='h-6 w-6 text-primary' />
-                </div>
-                <h3 className='text-xl font-semibold mb-2'>富文本编辑</h3>
-                <p className='text-muted-foreground mb-4'>
-                  现代化的编辑器界面，支持Markdown、实时预览、自动保存
-                </p>
-                <Link
-                  href='/notes/new'
-                  className='text-primary hover:underline flex items-center'
-                >
-                  了解更多
-                  <ArrowRight className='h-4 w-4 ml-1' />
-                </Link>
-              </div>
-            </div>
-
-            {/* Feature 5 */}
-            <div className='card card-interactive group'>
-              <div className='card-content'>
-                <div className='h-12 w-12 rounded-lg bg-primary/10 flex items-center justify-center mb-4 group-hover:scale-110 transition-transform'>
-                  <Shield className='h-6 w-6 text-primary' />
-                </div>
-                <h3 className='text-xl font-semibold mb-2'>隐私安全</h3>
-                <p className='text-muted-foreground mb-4'>
-                  端到端加密，数据本地存储，完全掌控您的知识资产
-                </p>
-                <Link
-                  href='/settings'
-                  className='text-primary hover:underline flex items-center'
-                >
-                  了解更多
-                  <ArrowRight className='h-4 w-4 ml-1' />
-                </Link>
-              </div>
-            </div>
-
-            {/* Feature 6 */}
-            <div className='card card-interactive group'>
-              <div className='card-content'>
-                <div className='h-12 w-12 rounded-lg bg-primary/10 flex items-center justify-center mb-4 group-hover:scale-110 transition-transform'>
-                  <Zap className='h-6 w-6 text-primary' />
-                </div>
-                <h3 className='text-xl font-semibold mb-2'>快速响应</h3>
-                <p className='text-muted-foreground mb-4'>
-                  优化的性能表现，离线支持，随时随地记录灵感
-                </p>
-                <Link
-                  href='/notes'
-                  className='text-primary hover:underline flex items-center'
-                >
-                  了解更多
-                  <ArrowRight className='h-4 w-4 ml-1' />
-                </Link>
-              </div>
-=======
 import Link from 'next/link'
 
 export default function Home() {
@@ -340,72 +116,10 @@
               <p className="text-gray-700">
                 一键基于相关对话报告生成在线播客并分享
               </p>
->>>>>>> c639a85a
             </div>
           </div>
         </div>
-      </section>
-
-      {/* CTA Section */}
-      <section className='py-20 bg-muted/30'>
-        <div className='container mx-auto px-4 text-center'>
-          <div className='max-w-3xl mx-auto'>
-            <h2 className='text-3xl font-bold mb-4'>
-              准备好提升您的知识管理效率了吗？
-            </h2>
-            <p className='text-muted-foreground text-lg mb-8'>
-              加入数万用户的选择，体验AI驱动的智能笔记管理
-            </p>
-
-            <Link href='/notes/new' className='btn btn-primary btn-lg'>
-              <Zap className='h-5 w-5 mr-2' />
-              免费开始使用
-            </Link>
-          </div>
-        </div>
-      </section>
-
-      {/* Footer */}
-      <footer className='border-t py-12'>
-        <div className='container mx-auto px-4'>
-          <div className='flex flex-col md:flex-row items-center justify-between'>
-            <div className='flex items-center space-x-2 mb-4 md:mb-0'>
-              <FileText className='h-6 w-6 text-primary' />
-              <span className='font-semibold'>MindNote</span>
-              <span className='text-muted-foreground'>
-                © 2025 智能笔记应用
-              </span>
-            </div>
-
-            <nav className='flex items-center space-x-6'>
-              <Link
-                href='/notes'
-                className='text-muted-foreground hover:text-foreground transition-colors'
-              >
-                笔记
-              </Link>
-              <Link
-                href='/search'
-                className='text-muted-foreground hover:text-foreground transition-colors'
-              >
-                搜索
-              </Link>
-              <Link
-                href='/analytics'
-                className='text-muted-foreground hover:text-foreground transition-colors'
-              >
-                分析
-              </Link>
-              <Link
-                href='/settings'
-                className='text-muted-foreground hover:text-foreground transition-colors'
-              >
-                设置
-              </Link>
-            </nav>
-          </div>
-        </div>
-      </footer>
-    </div>
-  );
+      </div>
+    </main>
+  )
 }