<<<<<<< HEAD
/**
 * Notes API Route
 *
 * Handles CRUD operations for notes with database persistence
 */

import { NextRequest, NextResponse } from 'next/server'
import { withAuth } from '@/lib/auth/enhanced-middleware'
import { noteServiceDB } from '@/lib/services/note-service-db'
import { CreateNoteInput, NoteListFilters } from '@/types/note'

/**
 * GET /api/notes - Get notes with filters and pagination
 */
export async function GET(request: NextRequest) {
  return withAuth(request, async (req) => {
    try {
      const { searchParams } = new URL(request.url)

      // Parse query parameters
      const filters: NoteListFilters = {
        userId: req.user.id,
        categoryId: searchParams.get('categoryId') ? parseInt(searchParams.get('categoryId')!) : undefined,
        tags: searchParams.get('tags')?.split(',') || undefined,
        status: searchParams.get('status') as any || undefined,
        isPublic: searchParams.get('isPublic') === 'true' ? true : undefined,
        search: searchParams.get('search') || undefined,
        dateRange: (searchParams.get('dateRange.start') || searchParams.get('dateRange.end')) ? {
          start: searchParams.get('dateRange.start') ? new Date(searchParams.get('dateRange.start')!) : undefined,
          end: searchParams.get('dateRange.end') ? new Date(searchParams.get('dateRange.end')!) : undefined
        } : undefined,
        limit: searchParams.get('limit') ? parseInt(searchParams.get('limit')!) : 20,
        offset: searchParams.get('offset') ? parseInt(searchParams.get('offset')!) : 0,
        sortBy: searchParams.get('sortBy') as any || 'updatedAt',
        sortOrder: searchParams.get('sortOrder') as any || 'desc'
      }

      const result = await noteServiceDB.getNotes(filters)

      return NextResponse.json({
        success: true,
        data: result,
        message: '获取笔记列表成功'
      })

    } catch (error) {
      console.error('GET /api/notes error:', error)
      return NextResponse.json({
        success: false,
        error: error instanceof Error ? error.message : '获取笔记列表失败'
      }, { status: 500 })
=======
import { NextResponse } from 'next/server'
import { z } from 'zod'
import { PrismaClient } from '@prisma/client'

const prisma = new PrismaClient()

// 验证schema
const createNoteSchema = z.object({
  title: z.string().min(1, 'Title is required').max(200, 'Title too long'),
  content: z.string().min(1, 'Content is required').max(1000000, 'Content too long'),
  categoryId: z.number().optional(),
  tags: z.array(z.string()).optional().default([]),
})

// GET /api/notes - 获取笔记列表
export async function GET(request: Request) {
  try {
    const { searchParams } = new URL(request.url)
    const page = parseInt(searchParams.get('page') || '1')
    const limit = parseInt(searchParams.get('limit') || '10')
    const search = searchParams.get('search') || ''

    // 构建查询条件
    const where: any = {}

    if (search) {
      where.OR = [
        { title: { contains: search, mode: 'insensitive' } },
        { content: { contains: search, mode: 'insensitive' } },
      ]
>>>>>>> 897ec654
    }

    // 计算分页
    const skip = (page - 1) * limit

    // 查询数据库
    const [notes, total] = await Promise.all([
      prisma.note.findMany({
        where,
        orderBy: { updatedAt: 'desc' },
        skip,
        take: limit,
      }),
      prisma.note.count({ where }),
    ])

    // 格式化数据
    const formattedNotes = notes.map(note => ({
      id: note.id,
      userId: note.userId,
      title: note.title,
      content: note.content,
      contentPlain: note.content.replace(/<[^>]*>/g, ''),
      categoryId: note.categoryId,
      tags: note.tags,
      metadata: note.metadata,
      aiProcessed: note.aiProcessed,
      aiSummary: note.aiSummary,
      aiKeywords: note.aiKeywords,
      version: note.version,
      status: note.status,
      isFavorite: false,
      isArchived: false,
      isPublic: note.isPublic,
      viewCount: note.viewCount,
      wordCount: note.content.split(/\s+/).filter(word => word.length > 0).length,
      readingTimeMinutes: Math.ceil(note.content.split(/\s+/).filter(word => word.length > 0).length / 200),
      createdAt: note.createdAt,
      updatedAt: note.updatedAt,
      aiProcessedAt: note.aiProcessedAt,
    }))

    const totalPages = Math.ceil(total / limit)

    return NextResponse.json({
      notes: formattedNotes,
      pagination: {
        page,
        limit,
        total,
        totalPages,
        hasNext: page < totalPages,
        hasPrev: page > 1,
      },
    })

  } catch (error) {
    console.error('Failed to fetch notes:', error)
    return NextResponse.json(
      { error: 'Failed to fetch notes' },
      { status: 500 },
    )
  }
}

// POST /api/notes - 创建新笔记
export async function POST(request: Request) {
  try {
    const body = await request.json()
    const validatedData = createNoteSchema.parse(body)

    // 计算字数和阅读时间
    const wordCount = validatedData.content.split(/\s+/).filter(word => word.length > 0).length
    const readingTimeMinutes = Math.ceil(wordCount / 200)

    // 生成内容哈希
    const crypto = require('crypto')
    const contentHash = crypto.createHash('md5').update(validatedData.content).digest('hex')

    // 创建笔记
    const newNote = await prisma.note.create({
      data: {
        id: crypto.randomUUID(),
        userId: 'demo-user',
        title: validatedData.title,
        content: validatedData.content,
        contentHash,
        categoryId: validatedData.categoryId || null,
        tags: validatedData.tags,
        metadata: {},
        aiProcessed: false,
        aiSummary: null,
        aiKeywords: [],
        version: 1,
        status: 'DRAFT',
        isPublic: false,
        viewCount: 0,
      },
    })

    // 格式化返回数据
    const formattedNote = {
      id: newNote.id,
      userId: newNote.userId,
      title: newNote.title,
      content: newNote.content,
      contentPlain: newNote.content.replace(/<[^>]*>/g, ''),
      categoryId: newNote.categoryId,
      tags: newNote.tags,
      metadata: newNote.metadata,
      aiProcessed: newNote.aiProcessed,
      aiSummary: newNote.aiSummary,
      aiKeywords: newNote.aiKeywords,
      version: newNote.version,
      status: newNote.status,
      isFavorite: false,
      isArchived: false,
      isPublic: newNote.isPublic,
      viewCount: newNote.viewCount,
      wordCount,
      readingTimeMinutes,
      createdAt: newNote.createdAt,
      updatedAt: newNote.updatedAt,
      aiProcessedAt: newNote.aiProcessedAt,
    }

    return NextResponse.json(formattedNote, { status: 201 })

  } catch (error) {
    if (error instanceof z.ZodError) {
      return NextResponse.json(
        { error: 'Validation failed', details: error.errors },
        { status: 400 },
      )
    }

    console.error('Failed to create note:', error)
    return NextResponse.json(
      { error: 'Failed to create note' },
      { status: 500 },
    )
  }
}<|MERGE_RESOLUTION|>--- conflicted
+++ resolved
@@ -1,56 +1,3 @@
-<<<<<<< HEAD
-/**
- * Notes API Route
- *
- * Handles CRUD operations for notes with database persistence
- */
-
-import { NextRequest, NextResponse } from 'next/server'
-import { withAuth } from '@/lib/auth/enhanced-middleware'
-import { noteServiceDB } from '@/lib/services/note-service-db'
-import { CreateNoteInput, NoteListFilters } from '@/types/note'
-
-/**
- * GET /api/notes - Get notes with filters and pagination
- */
-export async function GET(request: NextRequest) {
-  return withAuth(request, async (req) => {
-    try {
-      const { searchParams } = new URL(request.url)
-
-      // Parse query parameters
-      const filters: NoteListFilters = {
-        userId: req.user.id,
-        categoryId: searchParams.get('categoryId') ? parseInt(searchParams.get('categoryId')!) : undefined,
-        tags: searchParams.get('tags')?.split(',') || undefined,
-        status: searchParams.get('status') as any || undefined,
-        isPublic: searchParams.get('isPublic') === 'true' ? true : undefined,
-        search: searchParams.get('search') || undefined,
-        dateRange: (searchParams.get('dateRange.start') || searchParams.get('dateRange.end')) ? {
-          start: searchParams.get('dateRange.start') ? new Date(searchParams.get('dateRange.start')!) : undefined,
-          end: searchParams.get('dateRange.end') ? new Date(searchParams.get('dateRange.end')!) : undefined
-        } : undefined,
-        limit: searchParams.get('limit') ? parseInt(searchParams.get('limit')!) : 20,
-        offset: searchParams.get('offset') ? parseInt(searchParams.get('offset')!) : 0,
-        sortBy: searchParams.get('sortBy') as any || 'updatedAt',
-        sortOrder: searchParams.get('sortOrder') as any || 'desc'
-      }
-
-      const result = await noteServiceDB.getNotes(filters)
-
-      return NextResponse.json({
-        success: true,
-        data: result,
-        message: '获取笔记列表成功'
-      })
-
-    } catch (error) {
-      console.error('GET /api/notes error:', error)
-      return NextResponse.json({
-        success: false,
-        error: error instanceof Error ? error.message : '获取笔记列表失败'
-      }, { status: 500 })
-=======
 import { NextResponse } from 'next/server'
 import { z } from 'zod'
 import { PrismaClient } from '@prisma/client'
@@ -81,7 +28,6 @@
         { title: { contains: search, mode: 'insensitive' } },
         { content: { contains: search, mode: 'insensitive' } },
       ]
->>>>>>> 897ec654
     }
 
     // 计算分页
