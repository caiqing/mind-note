<<<<<<< HEAD
/**
 * OpenAI AI服务提供商实现 - T103.1
 * 符合AnalysisProvider接口标准
 */

import { openai } from '@ai-sdk/openai';
import {
  AnalysisProvider,
  AnalysisRequest,
  AnalysisResult,
  ClassificationResult,
  SentimentResult,
  KeyConcept,
  KeywordExtraction
} from '@/types/ai-analysis';
import { aiConfig } from '../ai-config';

export class OpenAIProvider implements AnalysisProvider {
  name = 'openai';
  private model: string;

  constructor() {
    const config = aiConfig.getProviderConfig('openai');
    if (!config) {
      throw new Error('OpenAI provider not configured');
    }

    this.model = config.models[0].name;
  }

  async analyze(request: AnalysisRequest): Promise<AnalysisResult> {
    const startTime = Date.now();
    const requestId = `openai_${Date.now()}_${Math.random().toString(36).substr(2, 9)}`;

    try {
      const options = request.options || {};
      const results: AnalysisResult['results'] = {};

      // 并行执行所有请求的分析任务
      const tasks: Promise<void>[] = [];

      if (options.generateSummary) {
        tasks.push(this.generateSummaryTask(request.content).then(summary => {
          results.summary = summary;
        }));
      }

      if (options.extractKeywords) {
        tasks.push(this.extractKeywordsTask(request.content).then(keywords => {
          results.keywords = keywords;
        }));
      }

      if (options.classifyContent) {
        tasks.push(this.classifyContentTask(request.content).then(classification => {
          results.classification = classification;
        }));
      }

      if (options.analyzeSentiment) {
        tasks.push(this.analyzeSentimentTask(request.content).then(sentiment => {
          results.sentiment = sentiment;
        }));
      }

      if (options.extractKeyConcepts) {
        tasks.push(this.extractKeyConceptsTask(request.content).then(concepts => {
          results.keyConcepts = concepts;
        }));
      }

      if (options.generateTags) {
        tasks.push(this.generateTagsTask(request.content).then(tags => {
          results.tags = tags;
        }));
      }

      // 等待所有任务完成
      await Promise.all(tasks);

      const processingTime = Date.now() - startTime;

      // 计算成本（估算）
      const inputTokens = this.estimateTokens(request.content);
      const outputTokens = this.estimateOutputTokens(results);
      const cost = aiConfig.calculateCost('openai', this.model, inputTokens, outputTokens);

      return {
        noteId: request.noteId,
        userId: request.userId,
        provider: this.name,
        model: this.model,
        processingTime,
        cost,
        tokens: {
          input: inputTokens,
          output: outputTokens,
          total: inputTokens + outputTokens,
        },
        results,
        metadata: {
          confidence: this.calculateOverallConfidence(results),
          processedAt: new Date(),
          requestId,
          version: '1.0.0',
        },
      };

    } catch (error) {
      const processingTime = Date.now() - startTime;
      throw new Error(`OpenAI analysis failed: ${error instanceof Error ? error.message : 'Unknown error'}`);
    }
  }

  async generateSummary(content: string): Promise<string> {
    return this.generateSummaryTask(content);
  }

  private async generateSummaryTask(content: string): Promise<string> {
    const prompt = `请为以下内容生成一个简洁的摘要，不超过100字：

内容：
${content}

摘要要求：
1. 概括主要内容
2. 突出关键信息
3. 保持客观准确
4. 语言简洁明了
5. 不超过100字

摘要：`;

    try {
      const { text } = await openai(prompt, {
        model: this.model,
        maxTokens: 200,
        temperature: 0.3,
        systemPrompt: '你是一个专业的内容分析师，擅长提取关键信息并生成简洁准确的摘要。'
      });

      return text.trim();
    } catch (error) {
      console.error('Error generating summary:', error);
      return '';
    }
  }

  async extractKeywords(content: string): Promise<string[]> {
    return this.extractKeywordsTask(content);
  }

  private async extractKeywordsTask(content: string): Promise<string[]> {
    const prompt = `请从以下内容中提取5-8个最重要的关键词：

内容：
${content}

关键词要求：
1. 代表核心概念
2. 具有辨识度
3. 去除重复词汇
4. 按重要性排序
5. 每个关键词2-6个字

关键词（用逗号分隔）：`;

    const completion = await this.client.chat.completions.create({
      model: this.model,
      messages: [
        {
          role: 'system',
          content: '你是一个专业的文本分析师，擅长识别和提取文本中的关键概念和术语。'
        },
        {
          role: 'user',
          content: prompt
        }
      ],
      max_tokens: 100,
      temperature: 0.2,
    });

    const response = completion.choices[0]?.message?.content?.trim() || '';
    return response.split(/[,，]/).map(k => k.trim()).filter(k => k.length > 0);
  }

  async classifyContent(content: string): Promise<ClassificationResult> {
    return this.classifyContentTask(content);
  }

  private async classifyContentTask(content: string): Promise<ClassificationResult> {
    const categories = [
      '技术', '商业', '教育', '生活', '创意', '个人', '其他'
    ];

    const prompt = `请对以下内容进行分类：

内容：
${content}

可选分类：
${categories.map((cat, i) => `${i + 1}. ${cat}`).join('\n')}

请按照以下格式回答：
主要分类：[分类名称]
置信度：[0-1之间的数值]
分类理由：[简要说明]
备选分类：[分类1, 分类2]`;

    const completion = await this.client.chat.completions.create({
      model: this.model,
      messages: [
        {
          role: 'system',
          content: '你是一个专业的内容分类师，能够准确判断文本的主题类别。'
        },
        {
          role: 'user',
          content: prompt
        }
      ],
      max_tokens: 150,
      temperature: 0.1,
    });

    const response = completion.choices[0]?.message?.content?.trim() || '';

    // 解析响应
    const categoryMatch = response.match(/主要分类[：:]\s*(.+)/);
    const confidenceMatch = response.match(/置信度[：:]\s*([\d.]+)/);
    const reasoningMatch = response.match(/分类理由[：:]\s*(.+)/);
    const alternativesMatch = response.match(/备选分类[：:]\s*(.+)/);

    const category = categoryMatch?.[1]?.trim() || '其他';
    const confidence = parseFloat(confidenceMatch?.[1] || '0.5');
    const reasoning = reasoningMatch?.[1]?.trim() || '基于内容分析得出';
    const alternativesText = alternativesMatch?.[1]?.trim() || '';
    const alternatives = alternativesText.split(/[,，]/).map(a => a.trim()).filter(a => a.length > 0);

    return {
      category,
      confidence,
      reasoning,
      alternatives: alternatives.map(alt => ({
        category: alt,
        confidence: confidence * 0.8, // 备选分类置信度稍低
      })),
    };
  }

  async analyzeSentiment(content: string): Promise<SentimentResult> {
    return this.analyzeSentimentTask(content);
  }

  private async analyzeSentimentTask(content: string): Promise<SentimentResult> {
    const prompt = `请分析以下内容的情感倾向：

内容：
${content}

请按照以下格式回答：
情感倾向：[positive/negative/neutral]
置信度：[0-1之间的数值]
情感评分：[-1到1之间的数值，-1最负面，1最正面]
分析理由：[简要说明]`;

    const completion = await this.client.chat.completions.create({
      model: this.model,
      messages: [
        {
          role: 'system',
          content: '你是一个专业的情感分析专家，能够准确识别文本中的情感倾向和强度。'
        },
        {
          role: 'user',
          content: prompt
        }
      ],
      max_tokens: 120,
      temperature: 0.1,
    });

    const response = completion.choices[0]?.message?.content?.trim() || '';

    // 解析响应
    const sentimentMatch = response.match(/情感倾向[：:]\s*(.+)/);
    const confidenceMatch = response.match(/置信度[：:]\s*([\d.]+)/);
    const scoreMatch = response.match(/情感评分[：:]\s*([-\d.]+)/);
    const reasoningMatch = response.match(/分析理由[：:]\s*(.+)/);

    const sentimentText = sentimentMatch?.[1]?.trim().toLowerCase() || 'neutral';
    const confidence = parseFloat(confidenceMatch?.[1] || '0.5');
    const score = parseFloat(scoreMatch?.[1] || '0');
    const reasoning = reasoningMatch?.[1]?.trim() || '基于内容分析得出';

    let sentiment: 'positive' | 'negative' | 'neutral' = 'neutral';
    if (sentimentText.includes('positive') || sentimentText.includes('正面')) {
      sentiment = 'positive';
    } else if (sentimentText.includes('negative') || sentimentText.includes('负面')) {
      sentiment = 'negative';
=======
// OpenAI AI服务提供商实现

export interface OpenAIResponse {
  text: string
  usage: {
    promptTokens: number
    completionTokens: number
    totalTokens: number
  }
}

export class OpenAIProvider {
  name = 'openai'

  async generateText(params: {
    prompt: string
    model?: string
    maxTokens?: number
    temperature?: number
  }): Promise<OpenAIResponse> {
    // 模拟OpenAI API调用
    const mockResponse = `OpenAI模拟响应：基于提示"${params.prompt.substring(0, 50)}..."生成的内容。`

    return {
      text: mockResponse,
      usage: {
        promptTokens: Math.ceil(params.prompt.length / 4),
        completionTokens: Math.ceil(mockResponse.length / 4),
        totalTokens: Math.ceil((params.prompt.length + mockResponse.length) / 4)
      }
>>>>>>> 9fae57e6
    }

    return {
      sentiment,
      confidence,
      score: Math.max(-1, Math.min(1, score)),
      reasoning,
    };
  }
<<<<<<< HEAD

  async extractKeyConcepts(content: string): Promise<KeyConcept[]> {
    return this.extractKeyConceptsTask(content);
  }

  private async extractKeyConceptsTask(content: string): Promise<KeyConcept[]> {
    const prompt = `请从以下内容中提取3-5个关键概念：

内容：
${content}

请按照以下格式回答，每个概念一行：
概念名称 [重要性评分] [简要描述] [相关概念1, 相关概念2]

例如：
机器学习 [0.9] [人工智能的一个重要分支] [人工智能, 深度学习, 数据科学]`;

    const completion = await this.client.chat.completions.create({
      model: this.model,
      messages: [
        {
          role: 'system',
          content: '你是一个专业的概念分析师，能够识别文本中的核心概念及其关系。'
        },
        {
          role: 'user',
          content: prompt
        }
      ],
      max_tokens: 200,
      temperature: 0.2,
    });

    const response = completion.choices[0]?.message?.content?.trim() || '';
    const lines = response.split('\n').filter(line => line.trim());

    const concepts: KeyConcept[] = [];

    for (const line of lines) {
      // 解析格式：概念 [重要性] [描述] [相关概念]
      const match = line.match(/^(.+?)\s*\[([\d.]+)\]\s*\[(.+?)\]\s*\[(.+?)\]$/);
      if (match) {
        const concept = match[1].trim();
        const importance = parseFloat(match[2]);
        const context = match[3].trim();
        const relatedText = match[4].trim();
        const relatedConcepts = relatedText.split(/[,，]/).map(r => r.trim()).filter(r => r.length > 0);

        concepts.push({
          concept,
          importance,
          context,
          relatedConcepts,
        });
      }
    }

    return concepts.slice(0, 5); // 最多返回5个概念
  }

  async generateTags(content: string): Promise<string[]> {
    return this.generateTagsTask(content);
  }

  private async generateTagsTask(content: string): Promise<string[]> {
    const prompt = `请为以下内容生成3-5个简洁的标签：

内容：
${content}

标签要求：
1. 简洁明了，2-8个字符
2. 能够代表内容特征
3. 便于搜索和分类
4. 按相关性排序

标签（用逗号分隔）：`;

    const completion = await this.client.chat.completions.create({
      model: this.model,
      messages: [
        {
          role: 'system',
          content: '你是一个专业的标签生成器，擅长为内容创建精准、简洁的标签。'
        },
        {
          role: 'user',
          content: prompt
        }
      ],
      max_tokens: 80,
      temperature: 0.3,
    });

    const response = completion.choices[0]?.message?.content?.trim() || '';
    return response.split(/[,，]/).map(t => t.trim()).filter(t => t.length > 0).slice(0, 5);
  }

  // 辅助方法
  private estimateTokens(text: string): number {
    // 粗略估算：1个token约等于4个字符（英文）或1.5个汉字
    const chineseChars = (text.match(/[\u4e00-\u9fa5]/g) || []).length;
    const otherChars = text.length - chineseChars;
    return Math.ceil(chineseChars / 1.5 + otherChars / 4);
  }

  private estimateOutputTokens(results: AnalysisResult['results']): number {
    let total = 0;

    if (results.summary) total += this.estimateTokens(results.summary);
    if (results.keywords) total += results.keywords.length * 2;
    if (results.classification) total += 20;
    if (results.sentiment) total += 15;
    if (results.keyConcepts) total += results.keyConcepts.length * 10;
    if (results.tags) total += results.tags.length * 2;

    return total;
  }

  private calculateOverallConfidence(results: AnalysisResult['results']): number {
    const confidences: number[] = [];

    if (results.classification) confidences.push(results.classification.confidence);
    if (results.sentiment) confidences.push(results.sentiment.confidence);
    if (results.keyConcepts) {
      const avgConceptImportance = results.keyConcepts.reduce((sum, c) => sum + c.importance, 0) / results.keyConcepts.length;
      confidences.push(avgConceptImportance);
    }

    return confidences.length > 0 ? confidences.reduce((sum, c) => sum + c, 0) / confidences.length : 0.7;
  }
}

// 工厂函数
export function createOpenAIProvider(): OpenAIProvider {
  return new OpenAIProvider();
}
=======
}

export const openaiProvider = new OpenAIProvider()
>>>>>>> 9fae57e6
<|MERGE_RESOLUTION|>--- conflicted
+++ resolved
@@ -1,306 +1,3 @@
-<<<<<<< HEAD
-/**
- * OpenAI AI服务提供商实现 - T103.1
- * 符合AnalysisProvider接口标准
- */
-
-import { openai } from '@ai-sdk/openai';
-import {
-  AnalysisProvider,
-  AnalysisRequest,
-  AnalysisResult,
-  ClassificationResult,
-  SentimentResult,
-  KeyConcept,
-  KeywordExtraction
-} from '@/types/ai-analysis';
-import { aiConfig } from '../ai-config';
-
-export class OpenAIProvider implements AnalysisProvider {
-  name = 'openai';
-  private model: string;
-
-  constructor() {
-    const config = aiConfig.getProviderConfig('openai');
-    if (!config) {
-      throw new Error('OpenAI provider not configured');
-    }
-
-    this.model = config.models[0].name;
-  }
-
-  async analyze(request: AnalysisRequest): Promise<AnalysisResult> {
-    const startTime = Date.now();
-    const requestId = `openai_${Date.now()}_${Math.random().toString(36).substr(2, 9)}`;
-
-    try {
-      const options = request.options || {};
-      const results: AnalysisResult['results'] = {};
-
-      // 并行执行所有请求的分析任务
-      const tasks: Promise<void>[] = [];
-
-      if (options.generateSummary) {
-        tasks.push(this.generateSummaryTask(request.content).then(summary => {
-          results.summary = summary;
-        }));
-      }
-
-      if (options.extractKeywords) {
-        tasks.push(this.extractKeywordsTask(request.content).then(keywords => {
-          results.keywords = keywords;
-        }));
-      }
-
-      if (options.classifyContent) {
-        tasks.push(this.classifyContentTask(request.content).then(classification => {
-          results.classification = classification;
-        }));
-      }
-
-      if (options.analyzeSentiment) {
-        tasks.push(this.analyzeSentimentTask(request.content).then(sentiment => {
-          results.sentiment = sentiment;
-        }));
-      }
-
-      if (options.extractKeyConcepts) {
-        tasks.push(this.extractKeyConceptsTask(request.content).then(concepts => {
-          results.keyConcepts = concepts;
-        }));
-      }
-
-      if (options.generateTags) {
-        tasks.push(this.generateTagsTask(request.content).then(tags => {
-          results.tags = tags;
-        }));
-      }
-
-      // 等待所有任务完成
-      await Promise.all(tasks);
-
-      const processingTime = Date.now() - startTime;
-
-      // 计算成本（估算）
-      const inputTokens = this.estimateTokens(request.content);
-      const outputTokens = this.estimateOutputTokens(results);
-      const cost = aiConfig.calculateCost('openai', this.model, inputTokens, outputTokens);
-
-      return {
-        noteId: request.noteId,
-        userId: request.userId,
-        provider: this.name,
-        model: this.model,
-        processingTime,
-        cost,
-        tokens: {
-          input: inputTokens,
-          output: outputTokens,
-          total: inputTokens + outputTokens,
-        },
-        results,
-        metadata: {
-          confidence: this.calculateOverallConfidence(results),
-          processedAt: new Date(),
-          requestId,
-          version: '1.0.0',
-        },
-      };
-
-    } catch (error) {
-      const processingTime = Date.now() - startTime;
-      throw new Error(`OpenAI analysis failed: ${error instanceof Error ? error.message : 'Unknown error'}`);
-    }
-  }
-
-  async generateSummary(content: string): Promise<string> {
-    return this.generateSummaryTask(content);
-  }
-
-  private async generateSummaryTask(content: string): Promise<string> {
-    const prompt = `请为以下内容生成一个简洁的摘要，不超过100字：
-
-内容：
-${content}
-
-摘要要求：
-1. 概括主要内容
-2. 突出关键信息
-3. 保持客观准确
-4. 语言简洁明了
-5. 不超过100字
-
-摘要：`;
-
-    try {
-      const { text } = await openai(prompt, {
-        model: this.model,
-        maxTokens: 200,
-        temperature: 0.3,
-        systemPrompt: '你是一个专业的内容分析师，擅长提取关键信息并生成简洁准确的摘要。'
-      });
-
-      return text.trim();
-    } catch (error) {
-      console.error('Error generating summary:', error);
-      return '';
-    }
-  }
-
-  async extractKeywords(content: string): Promise<string[]> {
-    return this.extractKeywordsTask(content);
-  }
-
-  private async extractKeywordsTask(content: string): Promise<string[]> {
-    const prompt = `请从以下内容中提取5-8个最重要的关键词：
-
-内容：
-${content}
-
-关键词要求：
-1. 代表核心概念
-2. 具有辨识度
-3. 去除重复词汇
-4. 按重要性排序
-5. 每个关键词2-6个字
-
-关键词（用逗号分隔）：`;
-
-    const completion = await this.client.chat.completions.create({
-      model: this.model,
-      messages: [
-        {
-          role: 'system',
-          content: '你是一个专业的文本分析师，擅长识别和提取文本中的关键概念和术语。'
-        },
-        {
-          role: 'user',
-          content: prompt
-        }
-      ],
-      max_tokens: 100,
-      temperature: 0.2,
-    });
-
-    const response = completion.choices[0]?.message?.content?.trim() || '';
-    return response.split(/[,，]/).map(k => k.trim()).filter(k => k.length > 0);
-  }
-
-  async classifyContent(content: string): Promise<ClassificationResult> {
-    return this.classifyContentTask(content);
-  }
-
-  private async classifyContentTask(content: string): Promise<ClassificationResult> {
-    const categories = [
-      '技术', '商业', '教育', '生活', '创意', '个人', '其他'
-    ];
-
-    const prompt = `请对以下内容进行分类：
-
-内容：
-${content}
-
-可选分类：
-${categories.map((cat, i) => `${i + 1}. ${cat}`).join('\n')}
-
-请按照以下格式回答：
-主要分类：[分类名称]
-置信度：[0-1之间的数值]
-分类理由：[简要说明]
-备选分类：[分类1, 分类2]`;
-
-    const completion = await this.client.chat.completions.create({
-      model: this.model,
-      messages: [
-        {
-          role: 'system',
-          content: '你是一个专业的内容分类师，能够准确判断文本的主题类别。'
-        },
-        {
-          role: 'user',
-          content: prompt
-        }
-      ],
-      max_tokens: 150,
-      temperature: 0.1,
-    });
-
-    const response = completion.choices[0]?.message?.content?.trim() || '';
-
-    // 解析响应
-    const categoryMatch = response.match(/主要分类[：:]\s*(.+)/);
-    const confidenceMatch = response.match(/置信度[：:]\s*([\d.]+)/);
-    const reasoningMatch = response.match(/分类理由[：:]\s*(.+)/);
-    const alternativesMatch = response.match(/备选分类[：:]\s*(.+)/);
-
-    const category = categoryMatch?.[1]?.trim() || '其他';
-    const confidence = parseFloat(confidenceMatch?.[1] || '0.5');
-    const reasoning = reasoningMatch?.[1]?.trim() || '基于内容分析得出';
-    const alternativesText = alternativesMatch?.[1]?.trim() || '';
-    const alternatives = alternativesText.split(/[,，]/).map(a => a.trim()).filter(a => a.length > 0);
-
-    return {
-      category,
-      confidence,
-      reasoning,
-      alternatives: alternatives.map(alt => ({
-        category: alt,
-        confidence: confidence * 0.8, // 备选分类置信度稍低
-      })),
-    };
-  }
-
-  async analyzeSentiment(content: string): Promise<SentimentResult> {
-    return this.analyzeSentimentTask(content);
-  }
-
-  private async analyzeSentimentTask(content: string): Promise<SentimentResult> {
-    const prompt = `请分析以下内容的情感倾向：
-
-内容：
-${content}
-
-请按照以下格式回答：
-情感倾向：[positive/negative/neutral]
-置信度：[0-1之间的数值]
-情感评分：[-1到1之间的数值，-1最负面，1最正面]
-分析理由：[简要说明]`;
-
-    const completion = await this.client.chat.completions.create({
-      model: this.model,
-      messages: [
-        {
-          role: 'system',
-          content: '你是一个专业的情感分析专家，能够准确识别文本中的情感倾向和强度。'
-        },
-        {
-          role: 'user',
-          content: prompt
-        }
-      ],
-      max_tokens: 120,
-      temperature: 0.1,
-    });
-
-    const response = completion.choices[0]?.message?.content?.trim() || '';
-
-    // 解析响应
-    const sentimentMatch = response.match(/情感倾向[：:]\s*(.+)/);
-    const confidenceMatch = response.match(/置信度[：:]\s*([\d.]+)/);
-    const scoreMatch = response.match(/情感评分[：:]\s*([-\d.]+)/);
-    const reasoningMatch = response.match(/分析理由[：:]\s*(.+)/);
-
-    const sentimentText = sentimentMatch?.[1]?.trim().toLowerCase() || 'neutral';
-    const confidence = parseFloat(confidenceMatch?.[1] || '0.5');
-    const score = parseFloat(scoreMatch?.[1] || '0');
-    const reasoning = reasoningMatch?.[1]?.trim() || '基于内容分析得出';
-
-    let sentiment: 'positive' | 'negative' | 'neutral' = 'neutral';
-    if (sentimentText.includes('positive') || sentimentText.includes('正面')) {
-      sentiment = 'positive';
-    } else if (sentimentText.includes('negative') || sentimentText.includes('负面')) {
-      sentiment = 'negative';
-=======
 // OpenAI AI服务提供商实现
 
 export interface OpenAIResponse {
@@ -331,156 +28,8 @@
         completionTokens: Math.ceil(mockResponse.length / 4),
         totalTokens: Math.ceil((params.prompt.length + mockResponse.length) / 4)
       }
->>>>>>> 9fae57e6
     }
-
-    return {
-      sentiment,
-      confidence,
-      score: Math.max(-1, Math.min(1, score)),
-      reasoning,
-    };
-  }
-<<<<<<< HEAD
-
-  async extractKeyConcepts(content: string): Promise<KeyConcept[]> {
-    return this.extractKeyConceptsTask(content);
-  }
-
-  private async extractKeyConceptsTask(content: string): Promise<KeyConcept[]> {
-    const prompt = `请从以下内容中提取3-5个关键概念：
-
-内容：
-${content}
-
-请按照以下格式回答，每个概念一行：
-概念名称 [重要性评分] [简要描述] [相关概念1, 相关概念2]
-
-例如：
-机器学习 [0.9] [人工智能的一个重要分支] [人工智能, 深度学习, 数据科学]`;
-
-    const completion = await this.client.chat.completions.create({
-      model: this.model,
-      messages: [
-        {
-          role: 'system',
-          content: '你是一个专业的概念分析师，能够识别文本中的核心概念及其关系。'
-        },
-        {
-          role: 'user',
-          content: prompt
-        }
-      ],
-      max_tokens: 200,
-      temperature: 0.2,
-    });
-
-    const response = completion.choices[0]?.message?.content?.trim() || '';
-    const lines = response.split('\n').filter(line => line.trim());
-
-    const concepts: KeyConcept[] = [];
-
-    for (const line of lines) {
-      // 解析格式：概念 [重要性] [描述] [相关概念]
-      const match = line.match(/^(.+?)\s*\[([\d.]+)\]\s*\[(.+?)\]\s*\[(.+?)\]$/);
-      if (match) {
-        const concept = match[1].trim();
-        const importance = parseFloat(match[2]);
-        const context = match[3].trim();
-        const relatedText = match[4].trim();
-        const relatedConcepts = relatedText.split(/[,，]/).map(r => r.trim()).filter(r => r.length > 0);
-
-        concepts.push({
-          concept,
-          importance,
-          context,
-          relatedConcepts,
-        });
-      }
-    }
-
-    return concepts.slice(0, 5); // 最多返回5个概念
-  }
-
-  async generateTags(content: string): Promise<string[]> {
-    return this.generateTagsTask(content);
-  }
-
-  private async generateTagsTask(content: string): Promise<string[]> {
-    const prompt = `请为以下内容生成3-5个简洁的标签：
-
-内容：
-${content}
-
-标签要求：
-1. 简洁明了，2-8个字符
-2. 能够代表内容特征
-3. 便于搜索和分类
-4. 按相关性排序
-
-标签（用逗号分隔）：`;
-
-    const completion = await this.client.chat.completions.create({
-      model: this.model,
-      messages: [
-        {
-          role: 'system',
-          content: '你是一个专业的标签生成器，擅长为内容创建精准、简洁的标签。'
-        },
-        {
-          role: 'user',
-          content: prompt
-        }
-      ],
-      max_tokens: 80,
-      temperature: 0.3,
-    });
-
-    const response = completion.choices[0]?.message?.content?.trim() || '';
-    return response.split(/[,，]/).map(t => t.trim()).filter(t => t.length > 0).slice(0, 5);
-  }
-
-  // 辅助方法
-  private estimateTokens(text: string): number {
-    // 粗略估算：1个token约等于4个字符（英文）或1.5个汉字
-    const chineseChars = (text.match(/[\u4e00-\u9fa5]/g) || []).length;
-    const otherChars = text.length - chineseChars;
-    return Math.ceil(chineseChars / 1.5 + otherChars / 4);
-  }
-
-  private estimateOutputTokens(results: AnalysisResult['results']): number {
-    let total = 0;
-
-    if (results.summary) total += this.estimateTokens(results.summary);
-    if (results.keywords) total += results.keywords.length * 2;
-    if (results.classification) total += 20;
-    if (results.sentiment) total += 15;
-    if (results.keyConcepts) total += results.keyConcepts.length * 10;
-    if (results.tags) total += results.tags.length * 2;
-
-    return total;
-  }
-
-  private calculateOverallConfidence(results: AnalysisResult['results']): number {
-    const confidences: number[] = [];
-
-    if (results.classification) confidences.push(results.classification.confidence);
-    if (results.sentiment) confidences.push(results.sentiment.confidence);
-    if (results.keyConcepts) {
-      const avgConceptImportance = results.keyConcepts.reduce((sum, c) => sum + c.importance, 0) / results.keyConcepts.length;
-      confidences.push(avgConceptImportance);
-    }
-
-    return confidences.length > 0 ? confidences.reduce((sum, c) => sum + c, 0) / confidences.length : 0.7;
   }
 }
 
-// 工厂函数
-export function createOpenAIProvider(): OpenAIProvider {
-  return new OpenAIProvider();
-}
-=======
-}
-
-export const openaiProvider = new OpenAIProvider()
->>>>>>> 9fae57e6
+export const openaiProvider = new OpenAIProvider()