--- conflicted
+++ resolved
@@ -32,9 +32,6 @@
   aiProcessingLogs  AiProcessingLog[]
   userFeedback      UserFeedback[]
   systemConfig      SystemConfig[]
-  aiAnalyses        AIAnalysis[]
-  embeddingVectors  EmbeddingVector[]
-  analysisLogs      AnalysisLog[]
 
   @@map("users")
 }
@@ -44,30 +41,8 @@
   id              String    @id @default(cuid())
   userId          String    @map("user_id")
   title           String
-  content         String    @db.Text
+  content         String
   contentHash     String    @map("content_hash")
-<<<<<<< HEAD
-  contentVector   Unsupported("vector(1536)")? @map("content_vector") // pgvector
-
-  // AI分析结果字段
-  aiProcessed     Boolean   @default(false) @map("ai_processed")
-  aiSummary       String?   @map("ai_summary") @db.Text
-  aiKeywords      String[]  @default([]) @map("ai_keywords")
-  aiKeyConcepts   String[]  @default([]) @map("ai_key_concepts")
-  aiCategory      String    @default("other") @map("ai_category")
-  aiTags          String[]  @default([]) @map("ai_tags")
-  aiSentiment     String?   @map("ai_sentiment")
-  aiConfidence    Float?    @default(0.0) @map("ai_confidence")
-  aiModel         String?   @map("ai_model")
-  aiProvider      String?   @map("ai_provider")
-  aiTokens        Int       @default(0) @map("ai_tokens")
-  aiCost          Decimal   @default(0) @db.Decimal(10, 6) @map("ai_cost")
-
-  // 基础字段
-  categoryId      Int?      @map("category_id")
-  tags            String[]  @default([])
-  metadata        Json      @default("{}")
-=======
   contentVector   Bytes?    @map("content_vector") // pgvector
   categoryId      Int?      @map("category_id")
   tags            String[]  @default([])
@@ -75,7 +50,6 @@
   aiProcessed     Boolean   @default(false) @map("ai_processed")
   aiSummary       String?   @map("ai_summary") @db.Text
   aiKeywords      String[]  @default([]) @map("ai_keywords")
->>>>>>> c639a85a
   version         Int       @default(1)
   status          NoteStatus @default(DRAFT)
   isPublic        Boolean   @default(false) @map("is_public")
@@ -84,12 +58,9 @@
   updatedAt       DateTime  @updatedAt @map("updated_at")
   aiProcessedAt   DateTime? @map("ai_processed_at")
 
-<<<<<<< HEAD
-=======
   // Add constraints (will be applied in migration)
   @@map("notes")
 
->>>>>>> c639a85a
   // Relations
   user             User         @relation(fields: [userId], references: [id], onDelete: Cascade)
   category         Category?    @relation(fields: [categoryId], references: [id])
@@ -99,9 +70,6 @@
   targetRelations  NoteRelationship[] @relation("TargetNote")
   aiProcessingLogs AiProcessingLog[]
   userFeedback     UserFeedback[]
-  aiAnalysis       AIAnalysis?
-  embeddingVector  EmbeddingVector?
-  analysisLogs     AnalysisLog[]
 
   @@index([userId, createdAt(sort: Desc)])
   @@index([status])
@@ -111,20 +79,9 @@
   @@index([isPublic, status])
   @@index([viewCount(sort: Desc)])
   @@index([aiProcessedAt])
-<<<<<<< HEAD
-  @@index([aiCategory])
-  @@index([aiSentiment])
-  @@index([aiConfidence(sort: Desc)])
-
-  @@map("notes")
-
-  // Vector search indexes for pgvector (AI functionality)
-  // Note: Vector indexes will be created manually in migration with proper SQL syntax
-=======
 
   // Vector search index for pgvector (for AI functionality)
   // Note: pgvector indexes will be created in migration
->>>>>>> c639a85a
 }
 
 // 标签表
@@ -146,7 +103,6 @@
   @@index([category])
   @@index([createdBy])
   @@index([createdAt])
-  @@index([createdBy, usageCount(sort: Desc)])
   @@map("tags")
 }
 
@@ -329,212 +285,3 @@
   CLASSIFICATION
   RELATIONSHIP
 }
-<<<<<<< HEAD
-
-// AI分析结果表
-model AIAnalysis {
-  id        String   @id @default(cuid())
-  noteId    String   @map("note_id")
-  userId    String   @map("user_id")
-
-  // 分析结果
-  summary   String?  @db.Text
-  sentiment String?  // positive, negative, neutral
-  keyConcepts String[] @default([]) @map("key_concepts")
-  categories Json  // JSON数组存储分类信息
-  tags      Json  // JSONB存储AI推荐标签
-
-  // 技术信息
-  aiProviderId String @map("ai_provider_id")
-  modelVersion String @map("model_version")
-  confidence Decimal @default(0) @db.Decimal(3, 2)
-  processingTime Int @map("processing_time") // ms
-  tokenCount Int @default(0) @map("token_count")
-
-  // 状态
-  status AnalysisStatus @default(PENDING)
-  error String?
-
-  // 时间戳
-  createdAt DateTime @default(now()) @map("created_at")
-  updatedAt DateTime @updatedAt @map("updated_at")
-
-  // Relations - 修改为一对多关系
-  note Note @relation(fields: [noteId], references: [id], onDelete: Cascade)
-  user User @relation(fields: [userId], references: [id], onDelete: Cascade)
-  aiProvider AIProvider @relation(fields: [aiProviderId], references: [id])
-
-  @@unique([noteId]) // 一个笔记只有一个AI分析结果
-  @@index([userId])
-  @@index([status])
-  @@index([createdAt])
-  @@index([aiProviderId])
-  @@map("ai_analysis")
-}
-
-// 向量嵌入表
-model EmbeddingVector {
-  id        String   @id @default(cuid())
-  noteId    String   @map("note_id")
-  userId    String   @map("user_id")
-
-  // 向量数据
-  embedding Bytes    // pgvector向量类型，存储为字节数组
-  model     String   @default("text-embedding-3-small")
-  dimensions Int @default(1536)
-
-  // 技术信息
-  checksum  String   // 内容SHA256
-  version   Int @default(1)
-
-  // 时间戳
-  createdAt DateTime @default(now()) @map("created_at")
-  updatedAt DateTime @updatedAt @map("updated_at")
-
-  // Relations - 修改为一对多关系
-  note Note @relation(fields: [noteId], references: [id], onDelete: Cascade)
-  user User @relation(fields: [userId], references: [id], onDelete: Cascade)
-
-  @@unique([noteId]) // 一个笔记只有一个向量嵌入
-  @@index([userId])
-  @@index([createdAt])
-  @@index([checksum])
-  @@map("embedding_vectors")
-}
-
-// 内容分类表（扩展原有Category）
-model ContentCategory {
-  id          String   @id @default(cuid())
-  name        String   @unique
-  description String?
-  color       String   @default("#6B7280")
-  icon        String?
-
-  // 分类层级
-  parentId    String?  @map("parent_id")
-  level       Int      @default(1)
-  sortOrder   Int      @default(0) @map("sort_order")
-
-  // 统计信息
-  noteCount   Int      @default(0) @map("note_count")
-
-  // 状态
-  isActive    Boolean  @default(true) @map("is_active")
-
-  // 时间戳
-  createdAt   DateTime @default(now()) @map("created_at")
-  updatedAt   DateTime @updatedAt @map("updated_at")
-
-  // Relations
-  parent ContentCategory? @relation("ContentCategoryHierarchy", fields: [parentId], references: [id])
-  children ContentCategory[] @relation("ContentCategoryHierarchy")
-
-  @@index([parentId, sortOrder])
-  @@index([isActive])
-  @@index([noteCount(sort: Desc)])
-  @@map("content_categories")
-}
-
-// 分析日志表
-model AnalysisLog {
-  id            String   @id @default(cuid())
-  noteId        String   @map("note_id")
-  userId        String   @map("user_id")
-  aiProviderId  String   @map("ai_provider_id")
-  modelVersion  String   @map("model_version")
-
-  // 请求信息
-  requestType   AnalysisType @map("request_type")
-  inputTokens   Int @default(0) @map("input_tokens")
-  outputTokens  Int @default(0) @map("output_tokens")
-  totalTokens   Int @default(0) @map("total_tokens")
-
-  // 成本信息
-  cost          Decimal @default(0) @db.Decimal(10, 6)
-  currency      String @default("USD")
-
-  // 性能信息
-  responseTime  Int? @map("response_time") // ms
-  processingTime Int? @map("processing_time") // ms
-
-  // 质量信息
-  success       Boolean @default(false)
-  errorCode     String? @map("error_code")
-  errorMessage  String? @map("error_message")
-  quality       Json? // 质量指标
-
-  // 时间戳
-  createdAt     DateTime @default(now()) @map("created_at")
-
-  // Relations
-  note Note @relation(fields: [noteId], references: [id], onDelete: Cascade)
-  user User @relation(fields: [userId], references: [id], onDelete: Cascade)
-  aiProvider AIProvider @relation(fields: [aiProviderId], references: [id])
-
-  @@index([userId])
-  @@index([createdAt])
-  @@index([success])
-  @@index([aiProviderId])
-  @@index([requestType])
-  @@map("analysis_logs")
-}
-
-// AI服务提供商表
-model AIProvider {
-  id            String   @id @default(cuid())
-  name          String   @unique
-  apiKeyEncrypted String @map("api_key_encrypted")
-  endpoint      String?
-
-  // 配置
-  defaultModel  String? @map("default_model")
-  rateLimit     Int @default(60) @map("rate_limit") // per minute
-  costLimit     Decimal @default(1.0) @db.Decimal(10, 4) @map("cost_limit") // per hour
-  maxTokens     Int @default(4096) @map("max_tokens")
-
-  // 设置
-  priority      Int @default(1)
-  isActive      Boolean @default(true) @map("is_active")
-  fallbackEnabled Boolean @default(true) @map("fallback_enabled")
-
-  // 统计
-  totalRequests BigInt @default(0) @map("total_requests")
-  totalCost     Decimal @default(0) @db.Decimal(12, 6) @map("total_cost")
-  successRate   Decimal @default(0) @db.Decimal(5, 4) @map("success_rate")
-
-  // 时间戳
-  createdAt     DateTime @default(now()) @map("created_at")
-  updatedAt     DateTime @updatedAt @map("updated_at")
-
-  // Relations
-  aiAnalyses AIAnalysis[]
-  analysisLogs AnalysisLog[]
-
-  @@index([isActive, priority])
-  @@index([successRate(sort: Desc)])
-  @@map("ai_providers")
-}
-
-// 枚举类型
-enum AnalysisStatus {
-  PENDING
-  PROCESSING
-  COMPLETED
-  FAILED
-}
-
-enum AnalysisType {
-  SUMMARY
-  CLASSIFICATION
-  TAG_EXTRACTION
-  SENTIMENT
-  FULL_ANALYSIS
-}
-
-// Database constraints will be added in migration files
-
-// Vector extension for pgvector (will be created in migration)
-// These are SQL statements that will be added to the migration:
-// CREATE EXTENSION IF NOT EXISTS vector;
-=======
->>>>>>> c639a85a
