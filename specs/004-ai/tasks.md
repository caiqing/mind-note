--- conflicted
+++ resolved
@@ -1,12 +1,5 @@
 # Development Tasks: AI内容分析集成
 
-<<<<<<< HEAD
-**Branch**: `004-ai` | **Date**: 2025-01-25 | **Spec**: [link](./spec.md) | **Plan**: [link](./plan.md)
-
-**Task Generation Method**: Manual - Based on Phase 1 Implementation Plan
-**Phase**: Phase 1 - 核心AI功能开发 (预计2-4周)
-**Priority**: High - MVP核心AI功能
-=======
 **Branch**: 004-ai | **Date**: 2025-10-25 | **Spec**: [link](./spec.md) | **Plan**:
 [link](./plan.md)
 
@@ -25,50 +18,49 @@
 | **US4**     | T019-T021 | FR-006                 | AI分析结果编辑界面        |
 | **US5**     | T022-T024 | FR-007                 | 优雅降级机制              |
 | **US6**     | T025-T027 | FR-010                 | 质量监控和日志            |
->>>>>>> 81bd0497
-
----
-
-## 项目时间线
+
+## 依赖关系图
 
 ```mermaid
 gantt
-    title Phase 1: 核心AI功能开发 (已完成)
+    title AI内容分析集成开发任务
     dateFormat  YYYY-MM-DD
     section 基础设施
-    数据库Schema设计      :a1, 2025-01-25, 2d, done
-    向量存储配置         :a2, after a1, 1d, done
-
-    section 核心AI分析
-    文本分析服务         :b1, after a2, 3d, done
-    自动分类算法         :b2, after b1, 4d, done
-    智能标签生成         :b3, after b2, 3d, done
+    项目初始化      :t001, 2025-10-25, 1d
+    依赖安装        :t002, after t001, 1d
+    数据库配置      :t003, after t002, 1d
+    基础架构        :t004, after t003, 1d
+
+    section 核心数据
+    数据模型创建     :t005, after t004, 2d
+    向量存储配置     :t006, after t005, 1d
+    API基础架构      :t007, after t004, 2d
+
+    section AI分析服务
+    分析服务核心     :t008, after t006, 3d
+    多模型集成       :t009, after t008, 2d
+    智能触发机制     :t010, after t009, 2d
 
     section API实现
-    AI分析API开发       :c1, after b3, 2d, done
-    向量嵌入API开发       :c2, after c1, 2d, done
-
-    section 数据层
-    AI结果数据迁移       :d1, after c2, 1d, done
-
-    section UI组件
-    AI摘要组件          :e1, after d1, 2d, done
-    智能标签组件         :e2, after e1, 2d, done
-    相关笔记推荐         :e3, after e2, 2d, done
-
-<<<<<<< HEAD
-    section 系统集成
-    集成测试             :f1, after e3, 2d, done
-    性能优化             :f2, after f1, 2d, done
-    安全扫描             :f3, after f2, 1d, done
+    分析API         :t011, after t010, 2d
+    搜索API         :t012, after t006, 2d
+    批量API         :t013, after t011, 2d
+
+    section 前端组件
+    分析面板        :t014, after t011, 2d
+    相似笔记        :t015, after t012, 2d
+    标签管理        :t016, after t014, 1d
+
+    section 测试优化
+    单元测试        :t017, after t016, 2d
+    集成测试        :t018, after t017, 2d
+    性能优化        :t019, after t018, 1d
 ```
 
----
-
-## Phase 1 基础设施 (2-3天)
-
-### 🗄️ 数据库Schema设计
-=======
+## Phase 1: Setup (Shared Infrastructure)
+
+**Purpose**: 项目初始化和基础架构搭建
+
 - [ ] **T001** [FR-002] 创建AI功能项目结构
   - 创建 `src/lib/ai/` 目录结构
   - 设置 `src/components/ai/` 组件目录
@@ -84,45 +76,15 @@
   - 设置 `.env.local` 中的API密钥配置
   - 创建 `src/lib/ai/config/` 配置文件
   - 实现密钥加密存储机制
->>>>>>> 81bd0497
-
-#### T101 - 数据库Schema设计 (Priority: P1) ✅ **已完成**
-**描述**: 设计支持AI功能的数据库Schema
-
-**任务清单**:
-- [x] 更新Note模型，添加AI分析字段
-- [x] 创建AIAnalysis实体模型
-- [x] 创建Embedding向量存储模型
-- [x] 创建ContentCategory分类模型
-- [x] 创建Tag标签系统模型
-- [x] 设计数据库索引策略
-
-**验收标准**:
-- Schema支持所有AI相关字段
-- 索引优化查询性能
-- 支持向量搜索和关系存储
-
-**预估时间**: 2天
-**依赖**: 无
-
-<<<<<<< HEAD
----
-
-#### T102 - 向量存储配置 (Priority: P1) ✅ **已完成**
-**描述**: 配置PostgreSQL + pgvector向量存储
-
-**任务清单**:
-- [x] 安装和配置pgvector扩展
-- [x] 创建向量存储表结构
-- [x] 配置向量搜索索引
-- [x] 创建向量存储服务
-- [x] 测试向量存储性能
-
-**验收标准**:
-- 向量存储功能正常
-- 搜索性能 < 100ms
-- 支持批量向量操作
-=======
+
+---
+
+## Phase 2: Foundational (Blocking Prerequisites)
+
+**Purpose**: 核心基础设施，所有用户故事实现的基础
+
+⚠️ **CRITICAL**: 任何用户故事工作都需在此阶段完成后才能开始
+
 - [ ] **T004** [FR-002] 数据库Schema设计和迁移
   - 创建AI分析相关表结构（ai_analysis, embedding_vectors等）
   - 配置pgvector扩展和向量索引
@@ -142,149 +104,19 @@
   - 创建 `/api/v1/ai/` 路由基础结构
   - 实现认证和授权中间件
   - 配置速率限制和成本控制
->>>>>>> 81bd0497
-
-**预估时间**: 1天
-**依赖**: T101
-
----
-
-### 🤖 核心AI分析服务
-
-#### T103 - 文本分析服务 (Priority: P1) ✅ **已完成**
-**描述**: 实现文本内容分析服务
-
-**任务清单**:
-- [x] 创建文本分析接口和类型定义 (已完成 - src/types/ai-analysis.ts)
-- [x] 实现T103.1 OpenAI提供商适配器 (已完成 - src/lib/ai/providers/openai-provider-v2.ts)
-- [x] 实现T103.2 Anthropic Claude提供商适配器 (已完成 - src/lib/ai/providers/claude-provider.ts)
-- [x] 实现T103.3 内容摘要生成服务 (已完成 - src/lib/ai/services/summary-service.ts)
-- [x] 实现T103.4 关键词提取算法 (已完成 - src/lib/ai/services/keyword-service.ts)
-- [x] 实现T103.5 情感分析功能 (已完成 - src/lib/ai/services/sentiment-service.ts)
-- [x] 实现T103.6 关键概念识别 (已完成 - src/lib/ai/services/concept-service.ts)
-- [x] 实现T103.7 集成多AI服务提供商和fallback机制 (已完成 - src/lib/ai/services/ai-service-manager.ts)
-- [x] 实现T103.8 成本控制和速率限制 (已完成 - src/lib/ai/cost-control.ts, src/lib/ai/services/cost-controlled-service.ts)
-- [x] 实现T103.9 文本分析测试用例 (已完成 - src/lib/ai/services/test-text-analysis-integration.ts)
-
-**详细子任务分解**:
-
-**T103.1 OpenAI提供商适配器** (1天) ✅ **已完成**:
-- [x] 实现OpenAI客户端连接 (使用@ai-sdk/openai)
-- [x] 创建请求参数映射 (支持6种分析类型)
-- [x] 实现响应结果解析 (支持结构化响应)
-- [x] 添加错误处理和重试机制 (try-catch包装)
-- [x] 实现令牌使用量统计 (估算算法)
-- [x] 创建OpenAI适配器测试用例 (单元测试+集成测试)
-
-**T103.2 Anthropic Claude提供商适配器** (1天) ✅ **已完成**:
-- [x] 实现Claude客户端连接 (使用@ai-sdk/anthropic)
-- [x] 创建Claude特定的提示模板 (结构化XML格式)
-- [x] 实现响应结果解析 (严格格式匹配)
-- [x] 添加错误处理和重试机制 (try-catch包装)
-- [x] 实现令牌使用量统计 (Claude优化估算)
-- [x] 创建Claude适配器测试用例 (单元测试+集成测试)
-
-**T103.3 内容摘要生成服务** (0.5天) ✅ **已完成**:
-- [x] 设计摘要生成提示模板 (支持段落、要点、关键要点三种风格)
-- [x] 实现摘要长度控制逻辑 (严格长度限制和质量评分)
-- [x] 添加多语言摘要支持 (中文/英文)
-- [x] 实现摘要质量评估 (长度、遵守度、综合评分)
-- [x] 创建摘要生成测试用例 (单元测试+集成测试)
-
-**T103.4 关键词提取算法** (0.5天) ✅ **已完成**:
-- [x] 实现关键词提取提示模板
-- [x] 添加关键词重要性评分
-- [x] 实现关键词去重和排序
-- [x] 添加关键词分类功能
-- [x] 创建关键词提取测试用例
-
-**T103.5 情感分析功能** (0.5天) ✅ **已完成**:
-- [x] 实现情感分析提示模板
-- [x] 添加情感极性分类
-- [x] 实现情感置信度评估
-- [x] 添加情感强度评分
-- [x] 创建情感分析测试用例
-
-**T103.6 关键概念识别** (0.5天) ✅ **已完成**:
-- [x] 实现概念提取提示模板
-- [x] 添加概念重要性排序
-- [x] 实现概念关系映射
-- [x] 添加概念验证逻辑
-- [x] 创建概念识别测试用例
-
-**T103.7 多AI服务提供商集成** (0.5天) ✅ **已完成**:
-- [x] 实现提供商选择逻辑
-- [x] 创建fallback机制
-- [x] 实现负载均衡
-- [x] 添加提供商健康检查
-- [x] 创建集成测试用例
-
-**T103.8 成本控制和速率限制** (0.5天) ✅ **已完成**:
-- [x] 实现实时成本统计
-- [x] 添加预算超额保护
-- [x] 实现速率限制器
-- [x] 添加成本预警机制
-- [x] 创建成本控制测试用例
-
-**T103.9 文本分析测试用例** (0.5天) ✅ **已完成**:
-- [x] 创建单元测试套件
-- [x] 实现集成测试
-- [x] 添加性能测试
-- [x] 创建测试数据集
-- [x] 验证所有验收标准
-
-**验收标准**:
-- [ ] 支持多种AI模型 (100%)
-- [ ] 摘要质量评分 > 4.0/5.0
-- [ ] 关键词提取准确率 > 90%
-- [ ] 情感分析准确率 > 85%
-- [ ] 响应时间 < 3秒
-
-**预估时间**: 3天 (已分解为9个子任务)
-**依赖**: T102 ✅
-
----
-
-#### T104 - 自动分类算法 (Priority: P1) ✅ **已完成**
-**描述**: 实现20+种内容分类的自动识别
-
-**任务清单**:
-- [x] 定义20+种内容分类体系 (已完成 - src/lib/ai/services/classification-service.ts)
-- [x] 创建分类训练数据集 (已完成 - 内置分类数据和提示模板)
-- [x] 实现分类算法 (已完成 - 基于AI模型的分类服务)
-- [x] 创建分类置信度评估 (已完成 - 置信度计算和阈值设置)
-- [x] 支持多级分类 (已完成 - 支持主分类和子分类)
-- [x] 实现分类结果优化 (已完成 - 分类结果后处理和优化)
-
-**验收标准**:
-- 分类准确率 > 85%
-- 支持20+种预定义分类
-- 分类置信度评估
-- 支持用户自定义分类
-
-<<<<<<< HEAD
-**预估时间**: 4天
-**依赖**: T103
-
----
-
-#### T105 - 智能标签生成 (Priority: P1) ✅ **已完成**
-**描述**: 实现智能标签生成系统
-
-**任务清单**:
-- [x] 创建标签提取算法 (已完成 - src/lib/ai/services/tag-service.ts)
-- [x] 实现标签相关性评分 (已完成 - 标签相关性和重要性评分)
-- [x] 支持自定义标签库 (已完成 - 支持用户自定义标签)
-- [x] 实现标签权重系统 (已完成 - 标签权重和优先级管理)
-- [x] 创建标签管理API (已完成 - 完整的标签CRUD操作)
-- [x] 支持标签层级结构 (已完成 - 支持标签层级和关系)
-
-**验收标准**:
-- 自动生成3-5个相关标签
-- 标签相关性 > 90%
-- 支持用户自定义标签
-- 标签管理系统完善
-=======
+
+**Checkpoint**: 基础架构就绪，用户故事实现可以开始
+
+---
+
+## Phase 3: User Story 1 - 智能文本分析 (Priority: P1) 🎯 MVP
+
+**Goal**: 实现笔记内容的自动AI分析，包括摘要、情感、关键概念提取
+
+**Independent Test**: 通过创建测试笔记验证AI分析结果质量
+
+### Implementation for User Story 1
+
 - [ ] **T008** [P] [US1] [FR-001, FR-008] 实现AI分析核心服务
   - 创建 `src/lib/ai/services/analysis-service.ts`
   - 实现多模型分析和结果合并逻辑
@@ -309,49 +141,19 @@
   - 创建内容变化检测算法（>30%阈值）
   - 实现分析队列管理
   - 添加定时触发和清理机制
->>>>>>> 81bd0497
-
-**预估时间**: 3天
-**依赖**: T104
-
----
-
-### 🔌 API实现层
-
-#### T106 - AI分析API开发 (Priority: P1) ✅ **已完成**
-**描述**: 创建AI分析的REST API接口
-
-**任务清单**:
-- [x] 创建POST /api/v1/ai/analyze接口 (已完成 - src/app/api/v1/ai/analyze/route.ts)
-- [x] 实现异步分析处理 (已完成 - 异步AI分析流程)
-- [x] 添加请求参数验证 (已完成 - Zod验证和类型安全)
-- [x] 实现结果缓存机制 (已完成 - Redis缓存策略)
-- [x] 添加API限流保护 (已完成 - 速率限制和成本控制)
-- [x] 创建API文档 (已完成 - 完整的API文档和契约)
-
-**验收标准**:
-- API接口完整可用
-- 支持批量分析请求
-- 响应时间 < 3秒
-- 错误处理完善
-
-<<<<<<< HEAD
-**预估时间**: 2天
-**依赖**: T105
-
----
-
-#### T107 - 向量嵌入API开发 (Priority: P1) ✅ **已完成**
-**描述**: 创建向量嵌入生成和搜索API
-
-**任务清单**:
-- [x] 创建POST /api/v1/ai/embedding接口 (已完成 - src/app/api/v1/ai/embedding/route.ts)
-- [x] 实现向量生成服务 (已完成 - 多AI提供商向量生成)
-- [x] 创建向量搜索接口 (已完成 - 向量相似度搜索)
-- [x] 实现相似度计算 (已完成 - 余弦相似度算法)
-- [x] 添加向量存储管理 (已完成 - pgvector集成)
-- [x] 优化搜索性能 (已完成 - 索引优化和缓存)
-=======
+
+**Checkpoint**: User Story 1 核心功能完成，可以独立测试
+
+---
+
+## Phase 4: User Story 2 - 自动内容分类 (Priority: P1) 🎯 MVP
+
+**Goal**: 自动将笔记分配到20+种内容分类中
+
+**Independent Test**: 测试不同内容样本的分类准确性
+
+### Implementation for User Story 2
+
 - [ ] **T013** [P] [US2] [FR-004] 创建内容分类数据模型
   - 扩展 `ContentCategory` 实体
   - 实现20+种预定义分类
@@ -366,261 +168,182 @@
   - 创建分类相似度计算
   - 实现多分类支持
   - 添加分类历史记录
->>>>>>> 81bd0497
-
-**验收标准**:
-- 向量API功能完整
-- 搜索性能 < 100ms
-- 支持批量操作
-- 准确率高
-
-**预估时间**: 2天
-**依赖**: T106
-
----
-
-### 📊 数据层实现
-
-#### T108 - AI结果数据迁移 (Priority: P1) ✅ **已完成**
-**描述**: 创建AI分析结果的数据存储和管理
-
-**任务清单**:
-- [x] 更新Prisma Schema (已完成 - prisma/schema.prisma)
-- [x] 创建AI分析CRUD操作 (已完成 - Prisma模型和操作)
-- [x] 实现向量数据存储 (已完成 - pgvector集成)
-- [x] 创建数据同步机制 (已完成 - 实时数据同步)
-- [x] 添加数据备份策略 (已完成 - 数据备份和恢复)
-- [x] 实现数据清理功能 (已完成 - 数据清理和归档)
-
-**验收标准**:
-- Prisma Schema更新完成
-- CRUD操作功能完整
-- 数据同步正常
-- 备份恢复可用
-
-**预估时间**: 1天
-**依赖**: T107
-
----
-
-#### T109 - 数据迁移脚本 (Priority: P1)
-**描述**: 创建现有数据的AI分析迁移脚本
-
-**任务清单**:
-- [ ] 分析现有数据结构
-- [ ] 创建批量分析脚本
-- [ ] 实现增量同步
-- [ ] 添加迁移进度监控
-- [ ] 创建回滚机制
-- [ ] 测试迁移脚本
-
-**验收标准**:
-- 迁移脚本功能完整
-- 支持批量处理
-- 进度监控可用
-- 错误处理完善
-
-**预估时间**: 1天
-**依赖**: T108
-
----
-
-### 🧪 集成测试与优化
-
-#### T110 - 端到端测试 (Priority: P1)
-**描述**: 实现完整的AI功能端到端测试
-
-**任务清单**:
-- [ ] 创建AI服务E2E测试
-- [ ] 实现多提供商fallback测试
-- [ ] 添加性能压力测试
-- [ ] 创建数据一致性测试
-- [ ] 实现错误场景测试
-- [ ] 建立测试报告
-
-**验收标准**:
-- E2E测试覆盖率 > 90%
-- Fallback机制正常
-- 性能测试达标
-- 错误处理完善
-
-**预估时间**: 2天
-**依赖**: T109
-
----
-
-#### T111 - 性能优化 (Priority: P2)
-**描述**: 优化AI功能的整体性能表现
-
-**任务清单**:
-- [ ] 分析性能瓶颈
-- [ ] 实现缓存策略
-- [ ] 优化数据库查询
-- [ ] 配置负载均衡
-- [ ] 添加监控指标
-- [ ] 建立性能基准
-
-**验收标准**:
-- API响应时间 < 3秒
-- 系统可用性 > 99.5%
-- 支持并发请求 > 1000/分钟
-- 监控指标完善
-
-**预估时间**: 2天
-**依赖**: T110
-
----
-
-### 🎨 用户界面组件 (原计划遗漏)
-
-#### T112 - AI摘要显示组件 (Priority: P1) ✅ **已完成**
-**描述**: 创建AI分析结果的摘要显示组件
-
-**任务清单**:
-- [x] 设计摘要卡片UI组件 (已完成 - src/components/ai/ai-summary-card.tsx)
-- [x] 实现摘要文本截断和展开 (已完成 - 展开/收起功能)
-- [x] 添加摘要质量评分显示 (已完成 - 质量评分可视化)
-- [x] 实现多语言摘要支持 (已完成 - 中英文摘要支持)
-- [x] 添加摘要编辑功能 (已完成 - 摘要编辑和重新生成)
-- [x] 创建响应式设计 (已完成 - 移动端适配)
-
-**验收标准**:
-- 摘要卡片美观易读
-- 支持交互式展开/收起
-- 响应式设计适配
-- 加载状态处理完善
-
-**预估时间**: 1.5天
-**依赖**: T103
-
----
-
-#### T113 - 智能标签显示组件 (Priority: P1)
-**描述**: 创建AI生成的智能标签显示和管理组件
-
-**任务清单**:
-- [ ] 设计标签色彩系统
-- [ ] 实现标签布局算法
-- [ ] 添加标签交互功能
-- [ ] 实现标签编辑和删除
-- [ ] 创建标签统计视图
-- [ ] 添加标签搜索功能
-
-**验收标准**:
-- 标签色彩区分度高
-- 交互体验流畅
-- 支持批量操作
-- 视觉效果美观
-
-**预估时间**: 2天
-**依赖**: T105
-
----
-
-#### T114 - 相关笔记推荐组件 (Priority: P2)
-**描述**: 基于向量搜索的相似笔记推荐组件
-
-**任务清单**:
-- [ ] 设计推荐卡片布局
-- [ ] 实现相似度可视化
-- [ ] 添加推荐理由说明
-- [ ] 实现推荐刷新机制
-- [ ] 创建推荐历史记录
-- [ ] 添加用户反馈收集
-
-**验收标准**:
-- 推荐准确率 > 80%
-- 界面简洁美观
-- 交互响应及时
-- 支持用户偏好调整
-
-**预估时间**: 2天
-**依赖**: T107
-
----
-
-## 任务依赖关系
-
-### 串行依赖关系:
-- T103 (文本分析) → T104 (自动分类) → T105 (智能标签)
-- T106 (分析API) → T107 (嵌入API)
-- T108 (数据迁移) → T109 (迁移脚本)
-
-### 并行执行组:
-1. **Week 1**: 基础设施 (T101-T102) ✅ **已完成**
-2. **Week 2**: 核心AI分析 (T103-T105) 🔄 **进行中**
-3. **Week 2.5**: UI组件开发 (T112-T114) 📋 **可并行开始**
-4. **Week 3**: API开发 (T106-T107) 📋 **待开始**
-5. **Week 4**: 集成测试 (T108-T111) 📋 **待开始**
-
-### 风险评估:
-
-**高风险**:
-- T104 (自动分类): AI分类准确率不达标
-- T107 (向量嵌入): 向量搜索性能问题
-- T103.7 (多提供商集成): 复杂的fallback机制实现
-
-**中风险**:
-- API请求fallback机制
-- 成本控制策略实施
-- E2E测试覆盖度达标
-- T112-T114 (UI组件): 用户体验设计一致性
-
-**低风险** (已缓解):
-- ✅ T101 (数据库Schema): 已完成并验证
-- ✅ T102 (向量存储): 已完成，性能<100ms达标
-- ✅ UTF-8编码问题: 已修复
-
----
-
-## Phase 1 验收标准
-
-### 功能完成度:
-- [ ] 文本分析服务正常运行 (T103 - 进行中)
-- [x] 向量搜索性能良好 (已测试验证<100ms) ✅ T102完成
-- [ ] 自动分类准确率 > 85% (T104 - 待开始)
-- [ ] 智能标签生成可用 (T105 - 待开始)
-
-### 性能指标:
-- [ ] AI分析响应时间 < 3秒 (T103 - 进行中)
-- [ ] API可用性 > 99% (T106-T107 - 待开始)
-- [ ] 分类准确率 > 85% (T104 - 待开始)
-- [x] 系统响应速度达标 ✅ 向量搜索已达标
-
-### 质量保证:
-- [ ] E2E测试覆盖率 > 90%
-- [ ] 代码覆盖率 > 90%
-- [ ] 错误处理完善
-- [ ] 文档完整同步
-
-### Phase 2 后续计划
-
-Phase 1完成后将进入：
-- 用户界面集成开发
-- 性能监控和优化
-- 用户反馈收集和改进
-- 生产环境部署
-
-**注意**: Phase 2将在所有Phase 1任务验收通过后开始。
-
----
-
-## 附件
-
-### 技术栈确认:
-- **前端**: Next.js 15 + React 19 + TypeScript
-- **后端**: Node.js + Prisma ORM
-- **数据库**: PostgreSQL + pgvector
-- **AI服务**: Vercel AI SDK (多提供商支持)
-- **测试**: Vitest + Testing Library
-
-<<<<<<< HEAD
-### 成功标准参考:
-- AI分析准确率指标达到规格要求
-- 系统性能满足用户需求
-- 代码质量和测试覆盖率达标
-- 文档完整性验证通过
-=======
+
+**Checkpoint**: User Story 2 分类功能完成
+
+---
+
+## Phase 5: User Story 3 - 智能标签生成 (Priority: P1) 🎯 MVP
+
+**Goal**: 自动生成3-5个相关标签，支持用户编辑
+
+**Independent Test**: 验证标签相关性和准确性
+
+### Implementation for User Story 3
+
+- [ ] **T016** [P] [US3] 实现标签提取服务
+  - 创建 `src/lib/ai/services/tagging-service.ts`
+  - 实现关键词提取和标签生成
+  - 添加标签相关性评分
+
+- [ ] **T017** [P] [US3] 实现标签管理功能
+  - 创建标签CRUD操作
+  - 实现AI推荐和用户自定义标签
+  - 添加标签使用统计
+
+- [ ] **T018** [P] [US3] 实现标签去重和优化
+  - 创建相似标签合并算法
+  - 实现标签层级关系
+  - 添加标签质量评估
+
+**Checkpoint**: User Story 3 标签功能完成
+
+---
+
+## Phase 6: User Story 4 - 向量化存储 (Priority: P1) 🎯 MVP
+
+**Goal**: 实现笔记内容的向量嵌入和相似度搜索
+
+**Independent Test**: 验证向量生成和检索准确性
+
+### Implementation for User Story 4
+
+- [ ] **T019** [P] [US4] 完善向量存储服务
+  - 扩展 `src/lib/vector/vector-service.ts`
+  - 实现向量嵌入批量生成
+  - 添加向量版本管理
+
+- [ ] **T020** [P] [US4] 实现相似度搜索API
+  - 创建 `/api/v1/ai/search/similar/[noteId]/route.ts`
+  - 实现向量相似度计算
+  - 添加搜索结果过滤和排序
+
+- [ ] **T021** [P] [US4] 实现向量索引优化
+  - 配置pgvector索引参数
+  - 实现搜索性能监控
+  - 添加索引重建机制
+
+**Checkpoint**: User Story 4 向量化功能完成
+
+---
+
+## Phase 7: User Story 5 - AI分析结果展示 (Priority: P2)
+
+**Goal**: 在笔记界面展示AI分析结果，提供编辑功能
+
+**Independent Test**: 验证UI交互性和信息展示效果
+
+### Implementation for User Story 5
+
+- [ ] **T022** [P] [US5] 创建AI分析面板组件
+  - 实现 `src/components/ai/ai-analysis-panel.tsx`
+  - 展示摘要、情感、分类、标签
+  - 添加重新分析和编辑功能
+
+- [ ] **T023** [P] [US5] 实现分析结果编辑
+  - 创建可编辑的分析结果界面
+  - 实现用户反馈收集
+  - 添加分析结果版本管理
+
+- [ ] **T024** [P] [US5] 实现相似笔记推荐
+  - 创建 `src/components/ai/similar-notes.tsx`
+  - 展示基于相似度的相关笔记
+  - 添加交互式浏览功能
+
+**Checkpoint**: User Story 5 UI展示功能完成
+
+---
+
+## Phase 8: Integration & Polish
+
+**Purpose**: 系统集成、测试和优化
+
+### API Integration Tasks
+
+- [ ] **T025** [P] 实现批量分析API
+  - 创建 `/api/v1/ai/analyze/batch/route.ts`
+  - 实现并发处理和队列管理
+  - 添加批量处理状态跟踪
+
+- [ ] **T026** [P] 实现分析状态查询API
+  - 创建 `/api/v1/ai/analyze/[analysisId]/status/route.ts`
+  - 实现实时状态更新
+  - 添加WebSocket支持（可选）
+
+- [ ] **T027** [P] 实现成本控制API
+  - 创建用户预算查询接口
+  - 实现实时成本监控
+  - 添加预算超限保护
+
+### Testing Tasks
+
+- [ ] **T028** [P] 单元测试覆盖（目标>90%）
+  - AI服务层单元测试
+  - 向量存储服务测试
+  - API端点单元测试
+
+- [ ] **T029** [P] 集成测试
+  - 端到端AI分析流程测试
+  - 多模型切换测试
+  - 成本控制验证测试
+
+- [ ] **T030** [P] E2E测试
+  - 用户操作流程测试
+  - 性能基准测试
+  - 错误处理场景测试
+
+### Performance & Optimization
+
+- [ ] **T031** 性能优化
+  - API响应时间优化（目标<100ms）
+  - AI分析响应优化（目标<3秒）
+  - 向量搜索性能调优
+
+- [ ] **T032** 监控和日志
+  - 实现结构化日志记录
+  - 配置性能监控指标
+  - 设置告警机制
+
+- [ ] **T033** 文档和部署
+  - 更新API文档
+  - 创建部署指南
+  - 配置CI/CD流程
+
+## 并行执行建议
+
+### Phase 3-5 并行任务组
+
+以下任务可以并行执行（不同文件，无依赖）：
+
+```bash
+# 可以并行运行的Task Agent命令
+Task T008 # AI分析核心服务
+Task T009 # 摘要生成功能
+Task T010 # 情感分析功能
+Task T011 # 关键概念提取
+```
+
+### Phase 4-6 并行任务组
+
+```bash
+# 可以并行运行的Task Agent命令
+Task T013 # 分类数据模型
+Task T014 # AI分类服务
+Task T016 # 标签提取服务
+Task T017 # 标签管理功能
+Task T019 # 向量存储服务
+Task T020 # 相似度搜索API
+```
+
+### Testing阶段并行任务组
+
+```bash
+# 可以并行运行的Task Agent命令
+Task T028 # 单元测试
+Task T029 # 集成测试
+Task T032 # 监控配置
+```
+
 ## 预估工作量
 
 - **Phase 1-2 (基础架构)**: 3-4天
@@ -659,5 +382,4 @@
 - 多模型支持和自动切换
 - 性能监控和自动优化
 - 完善的错误处理和重试机制
-- 全面的测试覆盖和监控
->>>>>>> 81bd0497
+- 全面的测试覆盖和监控