--- conflicted
+++ resolved
@@ -1,6 +1,10 @@
 # Implementation Plan: AI内容分析集成
 
-**Branch**: `004-ai` | **Date**: 2025-10-25 | **Spec**: [link](./spec.md) **Input**: AI功能规格说明
+**Branch**: `004-ai` | **Date**: 2025-10-25 | **Spec**: [link](./spec.md) **Input**: Feature
+specification from AI内容分析集成 - 实现文本嵌入、自动分类和标签提取功能
+
+**Note**: This template is filled in by the `/speckit.plan` command. See
+`.specify/templates/commands/plan.md` for the execution workflow.
 
 ## Summary
 
@@ -44,209 +48,106 @@
 5. **异步任务队列**: 支持大规模AI分析任务处理，符合FR-008的重处理需求
 6. **令牌桶算法**: 精确控制API调用频率和成本，实现FR-009的智能成本控制
 
+## Functional Requirements Technical Mapping
+
+| FR ID | 功能描述 | 技术栈 | 核心组件 | 实现文件 |
+|-------|----------|--------|----------|----------|
+| **FR-001** | 自动内容摘要生成 | Vercel AI SDK + OpenAI GPT-4 Turbo | Summarizer, PromptTemplates | `src/lib/ai/summarizer.ts`, `src/lib/ai/prompt-templates.ts` |
+| **FR-002** | 多AI模型集成 | Vercel AI SDK + 适配器模式 | ModelRouter, AIProviders | `src/lib/ai/providers/*`, `src/lib/ai/model-router.ts` |
+| **FR-003** | 智能标签提取 | OpenAI Embeddings + 余弦相似度 | TagExtractor, SimilarityCalculator | `src/lib/ai/tag-extractor.ts`, `src/lib/ai/similarity-calculator.ts` |
+| **FR-004** | 自动内容分类 | 少样本学习 + 分类prompt工程 | Classifier, CategoryDefinitions | `src/lib/ai/classifier.ts`, `src/lib/ai/category-definitions.ts` |
+| **FR-005** | 向量化语义搜索 | OpenAI Embeddings + pgvector | EmbeddingGenerator, VectorSearch | `src/lib/ai/embedding-generator.ts`, `src/lib/vector/search.ts` |
+| **FR-006** | AI分析结果编辑界面 | React + 差异对比显示 | AnalysisReview, DiffViewer | `src/components/ai/analysis-review.tsx`, `src/components/ai/diff-viewer.tsx` |
+| **FR-007** | 优雅降级机制 | 断路器模式 + 本地规则引擎 | CircuitBreaker, FallbackEngine | `src/lib/ai/circuit-breaker.ts`, `src/lib/ai/fallback-engine.ts` |
+| **FR-008** | 结果重新处理 | 异步任务队列 + 增量更新 | Reprocessor, TaskQueue | `src/lib/ai/reprocessor.ts`, `src/lib/ai/task-queue.ts` |
+| **FR-009** | 成本控制与速率限制 | 令牌桶算法 + Redis计数器 | RateLimiter, BudgetManager | `src/lib/ai/rate-limiter.ts`, `src/lib/ai/budget-manager.ts` |
+| **FR-010** | 质量监控日志 | 结构化日志 + ELK Stack | Logger, QualityMonitor | `src/lib/ai/logger.ts`, `src/lib/ai/quality-monitor.ts` |
+
+### 技术架构决策理由
+
+1. **Vercel AI SDK选择**: 提供统一的AI模型接口，简化多模型集成复杂性，符合FR-002需求
+2. **OpenAI GPT-4 Turbo**: 在摘要质量和成本之间达到最佳平衡，满足FR-001的质量要求
+3. **pgvector向量存储**: 与PostgreSQL深度集成，支持复杂向量查询，完美支持FR-005
+4. **断路器模式**: 确保AI服务故障时系统可用性，满足FR-007的降级要求
+5. **异步任务队列**: 支持大规模AI分析任务处理，符合FR-008的重处理需求
+6. **令牌桶算法**: 精确控制API调用频率和成本，实现FR-009的智能成本控制
+
 ## Constitution Check
 
-✅ **所有章程原则验证通过**
-
-- AI-Native Development: AI功能是核心而非附加
-- Specification-Driven Development: 完整的Specify框架流程
-- Test-First Engineering: TDD流程和覆盖率要求
-- Observability & Performance First: 明确的性能指标
-- Documentation-Code Synchronization: 文档与代码同步要求
+_GATE: Must pass before Phase 0 research. Re-check after Phase 1 design._
+
+[Gates determined based on constitution file]
 
 ## Project Structure
 
-### Documentation (AI功能)
-
-```text
-specs/004-ai/
-├── plan.md              # 实现计划文档 (本文件)
-├── research.md          # AI服务技术研究报告
-├── data-model.md        # 数据模型设计文档
-├── quickstart.md        # 快速开始指南
-├── contracts/           # API契约定义
-│   ├── ai-analysis.yml
-│   ├── vector-storage.yml
-│   └── content-classification.yml
-└── tasks.md             # 开发任务清单
+### Documentation (this feature)
+
+```text
+specs/[###-feature]/
+├── plan.md              # This file (/speckit.plan command output)
+├── research.md          # Phase 0 output (/speckit.plan command)
+├── data-model.md        # Phase 1 output (/speckit.plan command)
+├── quickstart.md        # Phase 1 output (/speckit.plan command)
+├── contracts/           # Phase 1 output (/speckit.plan command)
+└── tasks.md             # Phase 2 output (/speckit.tasks command - NOT created by /speckit.plan)
 ```
 
-### Source Code (AI功能模块)
-
-```text
+### Source Code (repository root)
+
+<!--
+  ACTION REQUIRED: Replace the placeholder tree below with the concrete layout
+  for this feature. Delete unused options and expand the chosen structure with
+  real paths (e.g., apps/admin, packages/something). The delivered plan must
+  not include Option labels.
+-->
+
+```text
+# [REMOVE IF UNUSED] Option 1: Single project (DEFAULT)
 src/
-├── lib/
-│   ├── ai/                    # AI服务核心模块
-│   │   ├── ai-config.ts      # AI服务配置管理
-│   │   ├── ai-service.ts      # 统一AI服务接口
-│   │   └── providers/         # AI提供商适配器
-│   ├── analysis/              # 文本分析服务
-│   │   ├── text-analysis.ts   # 文本分析核心
-│   │   ├── sentiment.ts       # 情感分析
-│   │   └── classification.ts  # 分类算法
-│   ├── vector/                # 向量存储模块
-│   │   ├── vector-storage.ts  # 向量存储服务
-│   │   ├── vector-config.ts   # 向量配置管理
-│   │   └── embeddings.ts      # 嵌入生成服务
-│   └── types/                 # 类型定义
-├── components/
-│   ├── ai/                    # AI相关UI组件
-│   │   ├── AnalysisResult.tsx
-│   │   ├── TagEditor.tsx
-│   │   └── Classification.tsx
-│   └── note/                  # 笔记相关组件
-├── app/
+├── models/
+├── services/
+├── cli/
+└── lib/
+
+tests/
+├── contract/
+├── integration/
+└── unit/
+
+# [REMOVE IF UNUSED] Option 2: Web application (when "frontend" + "backend" detected)
+backend/
+├── src/
+│   ├── models/
+│   ├── services/
 │   └── api/
-│       └── v1/                 # API路由
-│           ├── ai/
-│           │   ├── analyze/
-│           │   │   └── route.ts
-│           │   ├── embedding/
-│           │   │   └── route.ts
-│           │   └── status/
-│           │       └── route.ts
-│           └── notes/
-└── prisma/
-    ├── schema.prisma           # 数据库模型
-    ├── migrations/             # 数据库迁移
-    └── seed.ts                 # 种子数据
+└── tests/
+
+frontend/
+├── src/
+│   ├── components/
+│   ├── pages/
+│   └── services/
+└── tests/
+
+# [REMOVE IF UNUSED] Option 3: Mobile + API (when "iOS/Android" detected)
+api/
+└── [same as backend above]
+
+ios/ or android/
+└── [platform-specific structure: feature modules, UI flows, platform tests]
 ```
 
-**Structure Decision**: 采用分层架构，核心AI功能模块化设计，支持独立测试和部署。
-
-## Complexity Analysis
-
-本项目符合所有章程要求，无需额外复杂性。
-
-| 技术选择 | 理由 | 简单替代方案不足 |
-|----------|------|------------------|
-| 多AI提供商支持 | 提高可靠性和成本控制 | 单一提供商存在服务中断风险 |
-| 向量数据库 | 支持语义搜索和知识图谱 | 传统关键词搜索功能有限 |
-| TypeScript | 类型安全和开发效率 | JavaScript缺乏类型保障 |
-| 测试驱动开发 | AI功能质量保证 | 手动测试难以覆盖复杂场景 |
-
-## Architecture & Design
-
-### 系统架构图
-
-```mermaid
-graph TB
-    subgraph "前端层"
-        A[Next.js App] --> B[UI Components]
-        B --> C[AI分析界面]
-        B --> D[笔记编辑器]
-    end
-
-    subgraph "API层"
-        E[Next.js API Routes]
-        F[AI分析API]
-        G[向量嵌入API]
-        H[分类标签API]
-    end
-
-    subgraph "服务层"
-        I[AI服务管理器]
-        J[文本分析服务]
-        K[向量存储服务]
-        L[分类服务]
-    end
-
-    subgraph "AI提供商层"
-        M[OpenAI]
-        N[Anthropic]
-        O[智谱AI]
-        P[本地Ollama]
-    end
-
-    subgraph "数据层"
-        Q[PostgreSQL + pgvector]
-        R[Redis缓存]
-        S[向量索引]
-    end
-
-    A --> E
-    E --> I
-    I --> J
-    I --> K
-    I --> L
-    J --> M
-    J --> N
-    J --> O
-    J --> P
-    K --> Q
-    L --> Q
-    I --> R
-```
-
-### 数据流设计
-
-```mermaid
-sequenceDiagram
-    participant U as 用户
-    participant A as Next.js App
-    participant API as API Route
-    participant AI as AI Service
-    participant DB as Database
-
-    U->>A: 创建/编辑笔记
-    A->>API: POST /api/v1/ai/analyze
-    API->>AI: 分析请求
-    AI->>AI: 文本摘要生成
-    AI->>AI: 关键词提取
-    AI->>AI: 情感分析
-    AI->>AI: 分类预测
-    AI->>AI: 向量嵌入
-    AI-->>API: 分析结果
-    API->>DB: 存储AI结果
-    API-->>A: 返回结果
-    A->>U: 展示AI分析结果
-```
-
-### 核心技术组件
-
-#### 1. AI服务管理器
-```typescript
-interface AIServiceManager {
-  // 多提供商支持
-  analyzeText(request: AnalysisRequest): Promise<AnalysisResult>
-  generateEmbedding(text: string): Promise<VectorEmbedding>
-
-  // 成本控制
-  trackUsage(provider: string, cost: number): void
-  checkBudget(userId: string): boolean
-
-  // 错误处理
-  handleProviderError(error: Error): Promise<AnalysisResult>
-}
-```
-
-#### 2. 向量存储服务
-```typescript
-interface VectorStorageService {
-  // 向量操作
-  storeVector(noteId: string, vector: number[]): Promise<void>
-  searchSimilar(queryVector: number[], limit: number): Promise<SimilarNote[]>
-
-  // 性能优化
-  createIndex(indexType: 'hnsw' | 'ivfflat'): Promise<void>
-  optimizeIndex(): Promise<void>
-}
-```
-
-#### 3. 文本分析服务
-```typescript
-interface TextAnalysisService {
-  // 核心分析功能
-  generateSummary(content: string): Promise<string>
-  extractKeywords(content: string): Promise<string[]>
-  analyzeSentiment(content: string): Promise<SentimentResult>
-  classifyContent(content: string): Promise<ClassificationResult>
-
-  // 质量控制
-  validateResult(result: AnalysisResult): boolean
-  retryAnalysis(request: AnalysisRequest): Promise<AnalysisResult>
-}
-```
+**Structure Decision**: [Document the selected structure and reference the real directories captured
+above]
+
+## Complexity Tracking
+
+> **Fill ONLY if Constitution Check has violations that must be justified**
+
+| Violation                  | Why Needed         | Simpler Alternative Rejected Because |
+| -------------------------- | ------------------ | ------------------------------------ |
+| [e.g., 4th project]        | [current need]     | [why 3 projects insufficient]        |
+| [e.g., Repository pattern] | [specific problem] | [why direct DB access insufficient]  |
 
 ## Progress Tracking
 
@@ -274,163 +175,6 @@
 - `contracts/` - API契约和配置文档
 - `quickstart.md` - 开发快速开始指南
 
-<<<<<<< HEAD
-### Phase 2: Implementation Planning ✅ COMPLETED
-- [x] 任务分解和优先级排序
-- [x] 开发里程碑定义
-- [x] 测试策略制定
-- [x] 部署计划制定
-
-**输出**: `tasks.md` - 详细的开发任务列表
-
-### Phase 3: Implementation & Testing ✅ COMPLETED
-- [x] 数据库Schema实现
-- [x] AI服务核心模块实现
-- [x] 向量存储服务实现
-- [x] API路由实现
-- [x] 基础UI组件实现
-- [x] 单元测试和集成测试
-
-### 总体进度
-- **完成度**: 95% (Phase 0-3 完成)
-- **当前状态**: 已完成核心功能实现和测试
-- **剩余工作**: 最终集成测试和部署准备
-
-## Performance & Scalability Strategy
-
-### 1. 缓存策略
-- **Redis缓存**: AI分析结果缓存，TTL=24小时
-- **内存缓存**: 向量搜索结果缓存，TTL=1小时
-- **CDN缓存**: 静态资源缓存
-
-### 2. 负载均衡
-- **AI提供商负载均衡**: 多提供商自动切换
-- **数据库读写分离**: PostgreSQL主从配置
-- **API层负载均衡**: 支持水平扩展
-
-### 3. 成本优化
-- **智能缓存**: 相同内容避免重复分析
-- **批量处理**: 降低单次请求成本
-- **预算控制**: 用户级成本限制
-
-## Security & Privacy
-
-### 1. 数据安全
-- **加密存储**: AES-256用户数据加密
-- **传输安全**: HTTPS端到端加密
-- **API安全**: JWT认证 + API密钥管理
-
-### 2. 隐私保护
-- **GDPR合规**: 数据导出/删除功能
-- **数据最小化**: 仅收集必要数据
-- **匿名化**: 可选的数据匿名化处理
-
-### 3. AI服务安全
-- **内容过滤**: 敏感内容检测
-- **API限制**: 请求频率和成本限制
-- **监控审计**: 完整的操作日志
-
-## Testing Strategy
-
-### 1. 测试层次
-- **单元测试**: 核心AI服务逻辑 (Vitest)
-- **集成测试**: API接口和数据流 (Vitest)
-- **端到端测试**: 完整用户流程 (Playwright)
-- **性能测试**: 负载和压力测试 (k6)
-
-### 2. AI功能测试
-- **模型质量测试**: 分析结果准确性验证
-- **成本控制测试**: 预算限制和计费验证
-- **容错测试**: 服务中断场景验证
-- **数据安全测试**: 敏感数据处理验证
-
-## Quality Gates
-
-### 1. 代码质量
-- **代码覆盖率**: >90%
-- **TypeScript严格模式**: 无类型错误
-- **ESLint/Prettier**: 代码规范检查
-- **代码审查**: 所有PR必须经过审查
-
-### 2. 功能质量
-- **AI分析准确率**: 达到规格要求
-- **性能指标**: 响应时间和并发量达标
-- **用户体验**: 用户反馈评分>4.0
-- **错误率**: 系统错误率<0.1%
-
-## Risk Management
-
-### 1. 技术风险
-- **AI服务依赖**: 多提供商fallback机制
-- **向量数据库性能**: 索引优化和监控
-- **成本控制**: 预算限制和监控
-- **数据一致性**: 事务和数据验证
-
-### 2. 业务风险
-- **用户接受度**: 持续收集用户反馈
-- **竞争风险**: 持续技术优势保持
-- **数据隐私**: 隐私保护措施
-- **成本管理**: 成本监控和优化
-
-## Success Metrics
-
-### 1. 功能指标
-- AI分析准确率 > 85%
-- 分类准确率 > 85%
-- 标签相关性 > 90%
-- 向量搜索召回率 > 95%
-
-### 2. 性能指标
-- API响应时间 < 100ms
-- AI功能响应时间 < 3秒
-- 系统可用性 > 99.5%
-- 支持并发用户 > 1000
-
-### 3. 业务指标
-- 用户留存率 > 80%
-- AI功能使用率 > 60%
-- 用户满意度 > 4.0/5.0
-- 成本控制在预算内
-
-## Timeline & Milestones
-
-### Phase 1: 基础设施 (Week 1-2) ✅ **已完成**
-- ✅ 数据库Schema设计和迁移
-- ✅ 向量存储配置
-- ✅ AI服务基础架构
-
-### Phase 2: 核心功能 (Week 3-4) ✅ **已完成**
-- ✅ 文本分析服务
-- ✅ 自动分类算法
-- ✅ 智能标签生成
-
-### Phase 3: API开发 (Week 5-6) ✅ **已完成**
-- ✅ AI分析API
-- ✅ 向量嵌入API
-- ✅ 结果展示界面
-
-### Phase 4: UI组件 (Week 6-7) ✅ **已完成**
-- ✅ AI摘要显示组件
-- ✅ 智能标签显示组件
-- ✅ 相关笔记推荐组件
-
-### Phase 5: 系统集成 (Week 7-8) ✅ **已完成**
-- ✅ 端到端测试
-- ✅ 性能优化
-- ✅ 安全扫描
-- ✅ 数据迁移
-
-## Next Steps
-
-1. **立即行动**: 完成最终集成测试
-2. **部署准备**: 生产环境配置和监控设置
-3. **持续监控**: 定期评估进度和质量
-4. **风险控制**: 及时识别和处理风险
-
----
-
-**注意**: 本计划文档需要与spec.md和tasks.md保持同步更新。
-=======
 ### Phase 2: Implementation Planning ⏳ PENDING
 
 - [ ] 任务分解和优先级排序
@@ -479,5 +223,4 @@
     └── api/
         └── v1/
             └── ai/      # AI API路由
-```
->>>>>>> 81bd0497
+```